# coding: utf-8
import gzip
import warnings
import time
import logging
import json
from pstats import Stats
from random import random
from scipy.interpolate import griddata
from pprint import pprint
import os
from sys import stdout as STDOUT

import numpy as np
from math import log, pi

from pymatgen.electronic_structure.boltztrap import BoltztrapRunner
from pymatgen.io.vasp import Vasprun, Spin, Structure
from pymatgen.symmetry.analyzer import SpacegroupAnalyzer
from monty.json import MontyEncoder
import cProfile
from copy import deepcopy
import multiprocessing
from joblib import Parallel, delayed
from analytical_band_from_BZT import Analytical_bands, outer, get_dos_from_poly_bands, get_energy, get_poly_energy

from tools import norm, grid_norm, generate_k_mesh_axes, create_grid, array_to_kgrid, normalize_array, f0, df0dE, cos_angle, \
        fermi_integral, GB, calculate_Sio, calculate_Sio_list, remove_from_grid, get_tp, \
        remove_duplicate_kpoints, get_angle, sort_angles, get_closest_k, \
        get_energy_args, calc_analytical_energy, get_bindex_bspin, \
        get_bs_extrema, AmsetError
from constants import hbar, m_e, Ry_to_eV, A_to_m, m_to_cm, A_to_nm, e, k_B,\
                        epsilon_0, default_small_E, dTdz, sq3


__author__ = "Alireza Faghaninia, Jason Frost, Anubhav Jain"
__copyright__ = "Copyright 2017, HackingMaterials"
__version__ = "0.1"
__maintainer__ = "Alireza Faghaninia"
__email__ = "alireza.faghaninia@gmail.com"
__status__ = "Development"
__date__ = "July 2017"



class AMSET(object):
    """ This class is used to run AMSET on a pymatgen from a VASP run (i.e. vasprun.xml). AMSET is an ab initio model
    for calculating the mobility and Seebeck coefficient using Bolƒtzmann transport equation (BTE). The band structure
    in the Brilluin zone (BZ) is extracted from vasprun.xml to calculate the group velocity and transport properties
    in presence of various scattering mechanisms.

     Currently the following scattering mechanisms with their corresponding three-letter abbreviations implemented are:
     ionized impurity scattering (IMP), acoustic phonon deformation potential (ACD), piezoelectric (PIE), and charged
     dislocation scattering (DIS). Also, longitudinal polar optical phonon (POP) in implemented as an inelastic
     scattering mechanism that can alter the electronic distribution (the reason BTE has to be solved explicitly; for
     more information, see references [R, A]).

     you can control the level of theory via various inputs. For example, by assuming that the band structure is
     isotropic at the surrounding point of each k-point (i.e. bs_is_isotropic == True), once can significantly reduce
     the computational effort needed for accurate numerical integration of the scatterings.

    * a small comment on the structure of this code: the calculations are done and stred in two main dictionary type
    variable called kgrid and egrid. kgrid contains all calculations that are done in k-space meaning that for each
    k-point and each band that is included there is a number/vector/property stored. On the other hand, the egrid
    is everything in energy scale hence we have number/vector/property stored at each energy point.

     References:
         [R]: D. L. Rode, Low-Field Electron Transport, Elsevier, 1975, vol. 10., DOI: 10.1016/S0080-8784(08)60331-2
         [A]: A. Faghaninia, C. S. Lo and J. W. Ager, Phys. Rev. B, "Ab initio electronic transport model with explicit
          solution to the linearized Boltzmann transport equation" 2015, 91(23), 5100., DOI: 10.1103/PhysRevB.91.235123
         [Q]: B. K. Ridley, Quantum Processes in Semiconductors, oxford university press, Oxford, 5th edn., 2013.
          DOI: 10.1093/acprof:oso/9780199677214.001.0001

     """
    def __init__(self, calc_dir, material_params, model_params={}, performance_params={},
                 dopings=None, temperatures=None, k_integration=True, e_integration=False, fermi_type='k', loglevel=None):
        """
        Args:
            calc_dir (str): path to the vasprun.xml (a required argument)
            material_params (dict): parameters related to the material (a required argument)
            model_params (dict): parameters related to the model used and the level of theory
            performance_params (dict): parameters related to convergence, speed, etc.
            dopings ([float]): list of input carrier concentrations; c<0 for electrons and c>0 for holes
            temperatures ([float]): list of input temperatures
            loglevel (int): e.g. logging.DEBUG
        """

        logging.basicConfig(level=loglevel or logging.DEBUG)
        self.calc_dir = calc_dir
        self.dopings = dopings or [-1e20, 1e20]
        self.all_types = list(set([get_tp(c) for c in self.dopings]))
        self.tp_title = {"n": "conduction band(s)", "p": "valence band(s)"}
        self.temperatures = temperatures or map(float, [300, 600])
        self.debug_tp = get_tp(self.dopings[0])
        logging.debug("""debug_tp: "{}" """.format(self.debug_tp))
        self.set_model_params(model_params)
        self.set_material_params(material_params)
        self.set_performance_params(performance_params)
        self.k_integration = k_integration
        self.e_integration = e_integration
        self.fermi_calc_type = fermi_type

        self.read_vrun(calc_dir=self.calc_dir, filename="vasprun.xml")
        if self.poly_bands:
            self.cbm_vbm["n"]["energy"] = self.dft_gap
            self.cbm_vbm["p"]["energy"] = 0.0
            self.cbm_vbm["n"]["kpoint"] = self.cbm_vbm["p"]["kpoint"] = self.poly_bands[0][0][0]

        self.num_cores = max(int(multiprocessing.cpu_count()/4), 8)
        if self.parallel:
            logging.info("number of cpu used in parallel mode: {}".format(self.num_cores))

    def run_profiled(self, coeff_file=None, kgrid_tp="coarse", write_outputs=True):
        profiler = cProfile.Profile()
        profiler.runcall(lambda: self.run(coeff_file, kgrid_tp=kgrid_tp,
                                           write_outputs=write_outputs))
        stats = Stats(profiler, stream=STDOUT)
        stats.strip_dirs()
        stats.sort_stats('cumulative')
        stats.print_stats(15)  # only print the top 10 (10 slowest functions)


<<<<<<< HEAD
    def run(self, coeff_file, kgrid_tp="coarse", write_outputs=True, test_k_anisotropic=False):
=======
    def run(self, coeff_file=None, kgrid_tp="coarse", write_outputs=True):
>>>>>>> f1c50d44
        """
        Function to run AMSET and generate the main outputs.

        Args:
        coeff_file: the path to fort.123* file containing the coefficients of
            the interpolated band structure generated by a modified version of
            BoltzTraP. If None, BoltzTraP will run to generate the file.
        kgrid_tp (str): define the density of k-point mesh.
            options: 'very coarse', 'coarse', 'fine'
        """
        if not coeff_file:
            logging.warning('\nRunning BoltzTraP to generate the cube file...')
            boltztrap_runner = BoltztrapRunner(bs=self.bs, nelec=self.nelec,
                    doping=list(set([abs(d) for d in self.dopings])),
                            tmax=max(self.temperatures))
            boltztrap_runner.run(path_dir=self.calc_dir)
            # BoltztrapRunner().run(path_dir=self.calc_dir)
            coeff_file = os.path.join(self.calc_dir, 'boltztrap', 'fort.123')
            if not os.path.exists(coeff_file):
                raise AmsetError('{} does not exist! generating the cube file '
                '(i.e. fort.123) requires a modified version of BoltzTraP. '
                             'Contact {}'.format(coeff_file, __email__))

        self.init_kgrid(coeff_file=coeff_file, kgrid_tp=kgrid_tp)
        logging.debug("self.cbm_vbm: {}".format(self.cbm_vbm))

        start_time_fermi = time.time()
        if self.fermi_calc_type == 'k':
            self.fermi_level = self.find_fermi_k()
        logging.info('time to calculate the fermi levels: {}s'.format(time.time() - start_time_fermi))

        self.init_egrid(dos_tp="standard")
        logging.info('fermi level = {}'.format(self.fermi_level))
        self.bandgap = min(self.egrid["n"]["all_en_flat"]) - max(self.egrid["p"]["all_en_flat"])
        if abs(self.bandgap - (self.cbm_vbm["n"]["energy"] - self.cbm_vbm["p"]["energy"] + self.scissor)) > k_B * 300:
            warnings.warn("The band gaps do NOT match! The selected k-mesh is probably too coarse.")
            # raise ValueError("The band gaps do NOT match! The selected k-mesh is probably too coarse.")

        # initialize g in the egrid
        self.map_to_egrid("g", c_and_T_idx=True, prop_type="vector")
        self.map_to_egrid(prop_name="velocity", c_and_T_idx=False, prop_type="vector")

        # find the indexes of equal energy or those with ±hbar*W_POP for scattering via phonon emission and absorption
        if not self.bs_is_isotropic or "POP" in self.inelastic_scatterings:
            self.generate_angles_and_indexes_for_integration()

        # calculate all elastic scattering rates in kgrid and then map it to egrid:
        for sname in self.elastic_scatterings:
            self.s_elastic(sname=sname)
            self.map_to_egrid(prop_name=sname)

        self.map_to_egrid(prop_name="_all_elastic")
        self.map_to_egrid(prop_name="relaxation time")

        for c in self.dopings:
            for T in self.temperatures:
                fermi = self.fermi_level[c][T]
                for tp in ["n", "p"]:
                    fermi_norm = fermi - self.cbm_vbm[tp]["energy"]
                    for ib in range(len(self.kgrid[tp]["energy"])):
                        for ik in range(len(self.kgrid[tp]["kpoints"][ib])):
                            E = self.kgrid[tp]["energy"][ib][ik]
                            v = self.kgrid[tp]["velocity"][ib][ik]
                            self.kgrid[tp]["f0"][c][T][ib][ik] = f0(E, fermi, T) * 1.0
                            self.kgrid[tp]["df0dk"][c][T][ib][ik] = hbar * df0dE(E, fermi, T) * v  # in cm
                            self.kgrid[tp]["electric force"][c][T][ib][ik] = \
                                -1 * self.kgrid[tp]["df0dk"][c][T][ib][ik] * \
                                default_small_E / hbar  # in 1/s

                            E_norm = E - self.cbm_vbm[tp]["energy"]
                            self.kgrid[tp]["thermal force"][c][T][ib][ik] = \
                                - v * f0(E_norm, fermi_norm, T) * (1 - f0(
                                E_norm, fermi_norm, T)) * (E_norm / (k_B * T)-\
                                self.egrid["Seebeck_integral_numerator"][c][
                                    T][tp] / self.egrid[
                                        "Seebeck_integral_denominator"][c][
                                        T][tp]) * dTdz / T
                dop_tp = get_tp(c)
                f0_removed = self.array_from_kgrid('f0', dop_tp, c, T)
                f0_all = 1 / (np.exp((self.energy_array[dop_tp] - self.fermi_level[c][T]) / (k_B * T)) + 1)
                if c < 0:
                    electrons = self.integrate_over_states(f0_all, dop_tp)
                    logging.info('k-integral of f0 above band gap at c={}, T={}: {}'.format(c, T, electrons))
                if c > 0:
                    holes = self.integrate_over_states(1-f0_all, dop_tp)
                    logging.info('k-integral of 1-f0 below band gap at c={}, T={}: {}'.format(c, T, holes))

        self.map_to_egrid(prop_name="f0", c_and_T_idx=True, prop_type="vector")
        self.map_to_egrid(prop_name="df0dk", c_and_T_idx=True, prop_type="vector")

        # solve BTE in presence of electric and thermal driving force to get perturbation to Fermi-Dirac: g
        self.solve_BTE_iteratively()

        if self.k_integration:
            self.calculate_transport_properties_with_k(test_k_anisotropic)
        if self.e_integration:
            self.calculate_transport_properties_with_E()

        kgrid_rm_list = ["effective mass", "kweights",
                         "f_th", "S_i_th", "S_o_th"]
        self.kgrid = remove_from_grid(self.kgrid, kgrid_rm_list)

        if self.k_integration:
            pprint(self.mobility)
        if self.e_integration:
            pprint(self.egrid["n"]["mobility"])
            pprint(self.egrid["p"]["mobility"])

        if write_outputs:
            self.to_file()



    def write_input_files(self):
        """writes all 3 types of inputs in json files for example to
        conveniently track what inputs had been used later or read
        inputs from files (see from_files method)"""
        material_params = {
            "epsilon_s": self.epsilon_s,
            "epsilon_inf": self.epsilon_inf,
            "C_el": self.C_el,
            "P_PIE": self.P_PIE,
            "E_D": self.E_D,
            "N_dis": self.N_dis,
            "scissor": self.scissor,
            "donor_charge": self.charge["n"],
            "acceptor_charge": self.charge["p"],
            "dislocations_charge": self.charge["dislocations"]
        }
        if self.W_POP:
            material_params["W_POP"] = self.W_POP / (1e12 * 2 * pi)
        else:
            material_params["W_POP"] = self.W_POP

        model_params = {
            "bs_is_isotropic": self.bs_is_isotropic,
            "elastic_scatterings": self.elastic_scatterings,
            "inelastic_scatterings": self.inelastic_scatterings,
            "poly_bands": self.poly_bands
        }

        performance_params = {
            "nkibz": self.nkibz,
            "dE_min": self.dE_min,
            "Ecut": self.Ecut,
            "adaptive_mesh": self.adaptive_mesh,
            "dos_bwidth": self.dos_bwidth,
            "nkdos": self.nkdos,
            "BTE_iters": self.BTE_iters,
            "max_nbands": self.max_nbands,
            "max_normk": self.max_normk
        }

        with open("material_params.json", "w") as fp:
            json.dump(material_params, fp, sort_keys=True, indent=4, ensure_ascii=False, cls=MontyEncoder)
        with open("model_params.json", "w") as fp:
            json.dump(model_params, fp, sort_keys=True, indent=4, ensure_ascii=False, cls=MontyEncoder)
        with open("performance_params.json", "w") as fp:
            json.dump(performance_params, fp, sort_keys=True, indent=4, ensure_ascii=False, cls=MontyEncoder)



    def set_material_params(self, params):
        """
        set materials parameters. This function is meant to be called after
            set_model_parameters as it may modify self.model_parameters.
        Args:
            params (dict):
        Returns:

        """

        self.epsilon_s = params["epsilon_s"]
        self.P_PIE = params.get("P_PIE", None) or 0.15  # unitless
        E_D = params.get("E_D", None)
        self.C_el = params.get("C_el", None)
        if (E_D is None or self.C_el is None) and 'ACD' in self.elastic_scatterings:
            self.elastic_scatterings.pop(self.elastic_scatterings.index('ACD'))
        if isinstance(E_D, dict):
            if 'n' not in E_D and 'p' not in E_D:
                raise ValueError('Neither "n" nor "p" keys not found in E_D')
            self.E_D = E_D
        elif E_D:
            self.E_D = {'n': E_D, 'p': E_D}
        else:
            self.E_D = E_D

        self.epsilon_inf = params.get("epsilon_inf", None)
        self.W_POP = params.get("W_POP", None)
        if self.W_POP:
            self.W_POP *= 1e12 * 2 * pi # convert to THz
        if 'POP' in self.inelastic_scatterings:
            if self.epsilon_inf is None or self.W_POP is None:
                warnings.warn('POP cannot be calculated w/o epsilon_inf and W_POP')
                self.inelastic_scatterings.pop(self.inelastic_scatterings.index('POP'))

        self.N_dis = params.get("N_dis", None) or 0.1  # in 1/cm**2
        self.scissor = params.get("scissor", None) or 0.0

        donor_charge = params.get("donor_charge", 1.0)
        acceptor_charge = params.get("acceptor_charge", 1.0)
        dislocations_charge = params.get("dislocations_charge", 1.0)
        self.charge = {"n": donor_charge, "p": acceptor_charge, "dislocations": dislocations_charge}
        self.add_extrema = params.get('add_extrema', None)
        self.add_extrema = self.add_extrema or {'n': [], 'p':[]}


    def set_model_params(self, params):
        """function to set instant variables related to the model and the level of the theory;
        these are set based on params (dict) set by the user or their default values"""

        self.bs_is_isotropic = params.get("bs_is_isotropic", True)
        self.elastic_scatterings = params.get("elastic_scatterings", ["ACD", "IMP", "PIE"])
        self.inelastic_scatterings = params.get("inelastic_scatterings", ["POP"])

        self.poly_bands = params.get("poly_bands", None)

        # TODO: self.gaussian_broadening is designed only for development version and must be False, remove it later.
        # because if self.gaussian_broadening the mapping to egrid will be done with the help of Gaussian broadening
        # and that changes the actual values
        self.gaussian_broadening = False
        self.soc = params.get("soc", False)
        logging.info("bs_is_isotropic: {}".format(self.bs_is_isotropic))



    def set_performance_params(self, params):
        self.nkibz = params.get("nkibz", 40)
        self.dE_min = params.get("dE_min", 0.0001)
        self.nE_min = params.get("nE_min", 2)
        c_factor = max(1, 2*abs(max([log(abs(ci)/float(1e19)) for ci in self.dopings]))**0.15)
        Ecut = params.get("Ecut", c_factor * 5 * k_B * max(self.temperatures + [300]))
        self.Ecut = {tp: Ecut if tp in self.all_types else Ecut/2.0 for tp in ["n", "p"]}
        for tp in ["n", "p"]:
            logging.debug("{}-Ecut: {} eV \n".format(tp, self.Ecut[tp]))
        self.adaptive_mesh = params.get("adaptive_mesh", False)

        self.dos_bwidth = params.get("dos_bwidth",
                                     0.05)  # in eV the bandwidth used for calculation of the total DOS (over all bands & IBZ k-points)
        self.nkdos = params.get("nkdos", 29)
        self.v_min = 1000
        self.gs = 1e-32  # a global small value (generally used for an initial non-zero value)
        self.gl = 1e32  # a global large value

        # TODO: some of the current global constants should be omitted, taken as functions inputs or changed!
        self.BTE_iters = params.get("BTE_iters", 5)
        self.parallel = params.get("parallel", True)
        logging.info("parallel: {}".format(self.parallel))
        self.max_nbands = params.get("max_nbands", None)
        self.max_normk = params.get("max_normk", 2)



    def __getitem__(self, key):
        if key == "kgrid":
            return self.kgrid
        elif key == "egrid":
            return self.egrid
        else:
            raise KeyError



    def get_dft_orbitals(self, bidx):
        """
        the contribution from s and p orbitals at a given band for kpoints
            that were used in the DFT run (from which vasprun.xml is read)
        Args:
            bidx (idx): band index
        Returns:
            ([float], [float]) two lists: s&p orbital scores at the band # bidx
        """
        projected = self._vrun.projected_eigenvalues
        # print len(projected[Spin.up][0][10])
        # projected indexes : Spin; kidx; bidx; s,py,pz,px,dxy,dyz,dz2,dxz,dx2

        s_orbital = [0.0 for k in self.DFT_cartesian_kpts]
        p_orbital = [0.0 for k in self.DFT_cartesian_kpts]
        for ik in range(len(self.DFT_cartesian_kpts)):
            s_orbital[ik] = sum(projected[Spin.up][ik][bidx])[0]
            if self.lorbit == 10:
                p_orbital[ik] = sum(projected[Spin.up][ik][bidx])[1]
            elif self.lorbit == 11:
                p_orbital[ik] = sum(sum(projected[Spin.up][ik][bidx])[1:4])
        return s_orbital, p_orbital



    def read_vrun(self, calc_dir=".", filename="vasprun.xml"):
        self._vrun = Vasprun(os.path.join(calc_dir, filename), parse_projected_eigen=True)
        self.volume = self._vrun.final_structure.volume
        logging.info("unitcell volume = {} A**3".format(self.volume))
        self.density = self._vrun.final_structure.density
        self._rec_lattice = self._vrun.final_structure.lattice.reciprocal_lattice
        self.bs = self._vrun.get_band_structure()
        self.bs.structure = self._vrun.final_structure
        self.nbands = self.bs.nb_bands
        self.lorbit = 11 if len(sum(self._vrun.projected_eigenvalues[Spin.up][0][10])) > 5 else 10

        self.DFT_cartesian_kpts = np.array(
                [self._rec_lattice.get_cartesian_coords(k) for k in self._vrun.actual_kpoints])/ A_to_nm


        # Remember that python band index starts from 0 so bidx==9 refers to the 10th band in VASP
        cbm_vbm = {"n": {"kpoint": [], "energy": 0.0, "bidx": 0, "included": 0, "eff_mass_xx": [0.0, 0.0, 0.0]},
                   "p": {"kpoint": [], "energy": 0.0, "bidx": 0, "included": 0, "eff_mass_xx": [0.0, 0.0, 0.0]}}
        cbm = self.bs.get_cbm()
        vbm = self.bs.get_vbm()

        logging.info("total number of bands: {}".format(self._vrun.get_band_structure().nb_bands))

        cbm_vbm["n"]["energy"] = cbm["energy"]
        cbm_vbm["n"]["bidx"], _ = get_bindex_bspin(cbm, is_cbm=True)
        cbm_vbm["n"]["kpoint"] = self.bs.kpoints[cbm["kpoint_index"][0]].frac_coords

        cbm_vbm["p"]["energy"] = vbm["energy"]
        cbm_vbm["p"]["bidx"], _ = get_bindex_bspin(vbm, is_cbm=False)
        cbm_vbm["p"]["kpoint"] = self.bs.kpoints[vbm["kpoint_index"][0]].frac_coords

        self.dft_gap = cbm["energy"] - vbm["energy"]
        logging.debug("DFT gap from vasprun.xml : {} eV".format(self.dft_gap))

        if self.soc:
            self.nelec = cbm_vbm["p"]["bidx"] + 1
        else:
            self.nelec = (cbm_vbm["p"]["bidx"] + 1) * 2

        logging.debug("total number of electrons nelec: {}".format(self.nelec))

        bsd = self.bs.as_dict()
        if bsd["is_spin_polarized"]:
            self.dos_emin = min(bsd["bands"]["1"][0], bsd["bands"]["-1"][0])
            self.dos_emax = max(bsd["bands"]["1"][-1], bsd["bands"]["-1"][-1])
        else:
            self.dos_emin = min(bsd["bands"]["1"][0])
            self.dos_emax = max(bsd["bands"]["1"][-1])

        if not self.poly_bands:
            for i, tp in enumerate(["n", "p"]):
                Ecut = self.Ecut[tp]
                sgn = (-1) ** i
                while abs(min(sgn * bsd["bands"]["1"][cbm_vbm[tp]["bidx"] + sgn * cbm_vbm[tp]["included"]]) -
                                          sgn * cbm_vbm[tp]["energy"]) < Ecut:
                    cbm_vbm[tp]["included"] += 1

                if self.max_nbands:
                    cbm_vbm[tp]["included"] = self.max_nbands
        else:
            cbm_vbm["n"]["included"] = cbm_vbm["p"]["included"] = len(self.poly_bands)

        cbm_vbm["p"]["bidx"] += 1
        cbm_vbm["n"]["bidx"] = cbm_vbm["p"]["bidx"] + 1

        self.cbm_vbm = cbm_vbm
        logging.info("original cbm_vbm:\n {}".format(self.cbm_vbm))



    def seeb_int_num(self, c, T):
        """wrapper function to do an integration taking only the concentration, c, and the temperature, T, as inputs"""
        fn = lambda E, fermi, T: f0(E, fermi, T) * (1 - f0(E, fermi, T)) * E / (k_B * T)
        return {
            t: self.integrate_over_DOSxE_dE(func=fn, tp=t, fermi=self.fermi_level[c][T], T=T, normalize_energy=True)
        for
            t in ["n", "p"]}



    def seeb_int_denom(self, c, T):
        """wrapper function to do an integration taking only the concentration, c, and the temperature, T, as inputs"""
        return {t: self.gs + self.integrate_over_E(prop_list=["f0x1-f0"], tp=t, c=c, T=T, xDOS=True) for t in
                ["n", "p"]}



    def calculate_property(self, prop_name, prop_func, for_all_E=False):
        """
        calculate the propery at all concentrations and Ts using the given function and insert it into self.egrid
        :param prop_name:
        :param prop_func (obj): the given function MUST takes c and T as required inputs in this order.
        :return:
        """
        if for_all_E:
            for tp in ["n", "p"]:
                self.egrid[tp][prop_name] = {
                c: {T: [self.gs for E in self.egrid[tp]["energy"]] for T in self.temperatures}
                for c in self.dopings}
        else:
            self.egrid[prop_name] = {c: {T: self.gs for T in self.temperatures} for c in self.dopings}
        for c in self.dopings:
            for T in self.temperatures:
                if for_all_E:
                    #fermi = self.egrid["fermi"][c][T]
                    fermi = self.fermi_level[c][T]
                    for tp in ["n", "p"]:
                        for ie, E in enumerate(self.egrid[tp]["energy"]):
                            self.egrid[tp][prop_name][c][T][ie] = prop_func(E, fermi, T)
                else:
                    self.egrid[prop_name][c][T] = prop_func(c, T)



    def calculate_N_II(self, c, T):
        """
        self.N_dis is a given observed 2D concentration of charged dislocations in 1/cm**2
        :param c:
        :param T:
        :return:
        """
        N_II = abs(self.egrid["calc_doping"][c][T]["n"]) * self.charge["n"] ** 2 + \
               abs(self.egrid["calc_doping"][c][T]["p"]) * self.charge["p"] ** 2 + \
               self.N_dis / self.volume ** (1 / 3) * 1e8 * self.charge["dislocations"] ** 2
        return N_II



    def init_egrid(self, dos_tp="simple"):
        """
        :param
            dos_tp (string): options are "simple", ...

        :return: an updated grid that contains the field DOS
        """

        self.egrid = {
            "n": {"energy": [], "DOS": [], "all_en_flat": [],
                  "all_ks_flat": [], "mobility": {}},
            "p": {"energy": [], "DOS": [], "all_en_flat": [],
                  "all_ks_flat": [], "mobility": {}},
        }
        self.kgrid_to_egrid_idx = {"n": [],
                                   "p": []}  # list of band and k index that are mapped to each memeber of egrid
        self.Efrequency = {"n": [], "p": []}
        self.sym_freq = {"n": [], "p":[]}
        E_idx = {"n": [], "p": []}
        for tp in ["n", "p"]:
            for ib, en_vec in enumerate(self.kgrid[tp]["energy"]):
                self.egrid[tp]["all_en_flat"] += list(en_vec)
                self.egrid[tp]["all_ks_flat"] += list(self.kgrid[tp]["kpoints"][ib])
                E_idx[tp] += [(ib, iek) for iek in range(len(en_vec))]

            # get the indexes of sorted flattened energy
            ieidxs = np.argsort(self.egrid[tp]["all_en_flat"])
            self.egrid[tp]["all_en_flat"] = [self.egrid[tp]["all_en_flat"][ie] for ie in ieidxs]
            self.egrid[tp]["all_ks_flat"] = [self.egrid[tp]["all_ks_flat"][ie] for ie in ieidxs]

            # sort the tuples of band and energy based on their energy
            E_idx[tp] = [E_idx[tp][ie] for ie in ieidxs]

        # setting up energy grid and DOS:
        for tp in ["n", "p"]:
            energy_counter = []
            i = 0
            last_is_counted = False
            while i < len(self.egrid[tp]["all_en_flat"]) - 1:
                sum_E = self.egrid[tp]["all_en_flat"][i]
                sum_nksym = len(remove_duplicate_kpoints(self.get_sym_eq_ks_in_first_BZ(self.egrid[tp]["all_ks_flat"][i])))
                counter = 1.0  # because the ith member is already included in sum_E
                current_ib_ie_idx = [E_idx[tp][i]]
                j = i
                while j < len(self.egrid[tp]["all_en_flat"]) - 1 and \
                        abs(self.egrid[tp]["all_en_flat"][i] - self.egrid[tp]["all_en_flat"][j + 1]) < self.dE_min:
                    counter += 1
                    current_ib_ie_idx.append(E_idx[tp][j + 1])
                    sum_E += self.egrid[tp]["all_en_flat"][j + 1]
                    sum_nksym += len(remove_duplicate_kpoints(self.get_sym_eq_ks_in_first_BZ(self.egrid[tp]["all_ks_flat"][i+1])))

                    if j + 1 == len(self.egrid[tp]["all_en_flat"]) - 1:
                        last_is_counted = True
                    j += 1
                self.egrid[tp]["energy"].append(sum_E / counter)
                self.kgrid_to_egrid_idx[tp].append(current_ib_ie_idx)
                self.sym_freq[tp].append(sum_nksym / counter)
                energy_counter.append(counter)

                if dos_tp.lower() == "simple":
                    self.egrid[tp]["DOS"].append(counter / len(self.egrid[tp]["all_en_flat"]))
                elif dos_tp.lower() == "standard":
                    self.egrid[tp]["DOS"].append(self.dos[self.get_Eidx_in_dos(sum_E / counter)][1])
                i = j + 1

            if not last_is_counted:
                self.egrid[tp]["energy"].append(self.egrid[tp]["all_en_flat"][-1])
                self.kgrid_to_egrid_idx[tp].append([E_idx[tp][-1]])
                if dos_tp.lower() == "simple":
                    self.egrid[tp]["DOS"].append(self.nelec / len(self.egrid[tp]["all_en_flat"]))
                elif dos_tp.lower() == "standard":
                    self.egrid[tp]["DOS"].append(self.dos[self.get_Eidx_in_dos(self.egrid[tp]["energy"][-1])][1])

            self.egrid[tp]["size"] = len(self.egrid[tp]["energy"])

        for tp in ["n", "p"]:
            self.Efrequency[tp] = [len(Es) for Es in self.kgrid_to_egrid_idx[tp]]

        logging.debug("here total number of ks from self.Efrequency for {}-type: {}".format(self.debug_tp, sum(self.Efrequency[self.debug_tp])))

        min_nE = 2

        if len(self.Efrequency["n"]) < min_nE or len(self.Efrequency["p"]) < min_nE:
            raise ValueError("The final egrid have fewer than {} energy values, AMSET stops now".format(min_nE))

        # initialize some fileds/properties
        self.egrid["calc_doping"] = {c: {T: {"n": 0.0, "p": 0.0} for T in self.temperatures} for c in self.dopings}
        for sn in self.elastic_scatterings + self.inelastic_scatterings + ["overall", "average", "SPB_ACD"]:
            for tp in ['n', 'p']:
                self.egrid[tp]['mobility'][sn] = {c: {T: [0.0, 0.0, 0.0] for T in\
                        self.temperatures} for c in self.dopings}
        for transport in ["conductivity", "J_th", "seebeck", "TE_power_factor", "relaxation time constant"]:
            for tp in ['n', 'p']:
                self.egrid[tp][transport] = {c: {T: 0.0 for T in\
                        self.temperatures} for c in self.dopings}

        # populate the egrid at all c and T with properties; they can be called via self.egrid[prop_name][c][T] later
        if self.fermi_calc_type == 'k':
            self.egrid["calc_doping"] = self.calc_doping
        if self.fermi_calc_type == 'e':
            self.calculate_property(prop_name="fermi", prop_func=self.find_fermi)
            self.fermi_level = self.egrid["fermi"]

        #TODO: comment out these 3 lines and test, these were commented out in master 9/27/2017
        self.calculate_property(prop_name="f0", prop_func=f0, for_all_E=True)
        self.calculate_property(prop_name="f", prop_func=f0, for_all_E=True)
        self.calculate_property(prop_name="f_th", prop_func=f0, for_all_E=True)

        for prop in ["f", "f_th"]:
            self.map_to_egrid(prop_name=prop, c_and_T_idx=True)

        self.calculate_property(prop_name="f0x1-f0", prop_func=lambda E, fermi, T: f0(E, fermi, T)
                                                                                   * (1 - f0(E, fermi, T)),
                                for_all_E=True)

        for c in self.dopings:
            for T in self.temperatures:
                #fermi = self.egrid["fermi"][c][T]
                fermi = self.fermi_level[c][T]
                for tp in ["n", "p"]:
                    #fermi_norm = fermi - self.cbm_vbm[tp]["energy"]
                    for ib in range(len(self.kgrid[tp]["energy"])):
                        for ik in range(len(self.kgrid[tp]["kpoints"][ib])):
                            E = self.kgrid[tp]["energy"][ib][ik]
                            v = self.kgrid[tp]["velocity"][ib][ik]
                            self.kgrid[tp]["f0"][c][T][ib][ik] = f0(E, fermi, T) * 1.0

        self.calculate_property(prop_name="beta", prop_func=self.inverse_screening_length)
        logging.debug('inverse screening length, beta is \n{}'.format(
            self.egrid["beta"]))
        self.calculate_property(prop_name="N_II", prop_func=self.calculate_N_II)
        self.calculate_property(prop_name="Seebeck_integral_numerator", prop_func=self.seeb_int_num)
        self.calculate_property(prop_name="Seebeck_integral_denominator", prop_func=self.seeb_int_denom)



    def get_Eidx_in_dos(self, E, Estep=None):
        if not Estep:
            Estep = max(self.dE_min, 0.0001)
        return int(round((E - self.dos_emin) / Estep)) # ~faster than argmin
        # return abs(self.dos_emesh - E).argmin()



    def G(self, tp, ib, ik, ib_prm, ik_prm, X):
        """
        The overlap integral betweek vectors k and k'
        :param ik (int): index of vector k in kgrid
        :param ik_prm (int): index of vector k' in kgrid
        :param X (float): cosine of the angle between vectors k and k'
        :return: overlap integral
        """
        a = self.kgrid[tp]["a"][ib][ik]
        c = self.kgrid[tp]["c"][ib][ik]
        return (a * self.kgrid[tp]["a"][ib_prm][ik_prm] + \
                X * c * self.kgrid[tp]["c"][ib_prm][ik_prm]) ** 2



    def remove_indexes(self, rm_idx_list, rearranged_props):
        """
        The k-points with velocity < 1 cm/s (either in valence or conduction band) are taken out as those are
            troublesome later with extreme values (e.g. too high elastic scattering rates)
        :param rm_idx_list ([int]): the kpoint indexes that need to be removed for each property
        :param rearranged_props ([str]): list of properties for which some indexes need to be removed
        :return:
        """
        for i, tp in enumerate(["n", "p"]):
            for ib in range(self.cbm_vbm[tp]["included"]):
                rm_idx_list_ib = list(set(rm_idx_list[tp][ib]))
                rm_idx_list_ib.sort(reverse=True)
                rm_idx_list[tp][ib] = rm_idx_list_ib
                logging.debug("# of {}-type kpoints indexes with low velocity or off-energy: {}".format(tp,len(rm_idx_list_ib)))
            for prop in rearranged_props:
                self.kgrid[tp][prop] = np.array([np.delete(self.kgrid[tp][prop][ib], rm_idx_list[tp][ib], axis=0) \
                                                 for ib in range(self.cbm_vbm[tp]["included"])])



    def initialize_var(self, grid, names, val_type="scalar", initval=0.0, is_nparray=True, c_T_idx=False):
        """
        initializes a variable/key within the self.kgrid variable
        :param grid (str): options are "kgrid" or "egrid": whether to initialize vars in self.kgrid or self.egrid
        :param names (list): list of the names of the variables
        :param val_type (str): options are "scalar", "vector", "matrix" or "tensor"
        :param initval (float): the initial value (e.g. if val_type=="vector", each of the vector's elements==init_val)
        :param is_nparray (bool): whether the final initial content is an numpy.array or not.
        :param c_T_idx (bool): whether to define the variable at each concentration, c, and temperature, T.
        :return:
        """
        if not isinstance(names, list):
            names = [names]

        if val_type.lower() in ["scalar"]:
            initial_val = initval
        elif val_type.lower() in ["vector"]:
            initial_val = [initval, initval, initval]
        elif val_type.lower() in ["tensor", "matrix"]:
            # initial_val = [ [initval, initval, initval], [initval, initval, initval], [initval, initval, initval] ]
            initial_val = [[initval for i in range(3)] for i in range(3)]

        for name in names:
            for tp in ["n", "p"]:
                self[grid][tp][name] = 0.0
                if grid in ["kgrid"]:
                    init_content = [[initial_val for i in range(len(self[grid][tp]["kpoints"][j]))]
                                    for j in range(self.cbm_vbm[tp]["included"])]
                elif grid in ["egrid"]:
                    init_content = [initial_val for i in range(len(self[grid][tp]["energy"]))]
                else:
                    raise TypeError('The argument "grid" must be set to either "kgrid" or "egrid"')
                if is_nparray:
                    if not c_T_idx:
                        self[grid][tp][name] = np.array(init_content)
                    else:
                        self[grid][tp][name] = {c: {T: np.array(init_content) for T in self.temperatures} for c in
                                                self.dopings}
                else:
                    # TODO: if not is_nparray both temperature values will be equal probably because both are equal to init_content that are a list and FOREVER they will change together. Keep is_nparray as True as it makes a copy, otherwise you are doomed! See if you can fix this later
                    if val_type not in ["scalar"] and c_T_idx:
                        raise ValueError(
                            "For now keep using is_nparray=True to see why for not is_nparray everything becomes equal at all temepratures (lists are not copied but they are all the same)")
                    else:
                        if not c_T_idx:
                            self[grid][tp][name] = init_content
                        else:
                            self[grid][tp][name] = {c: {T: init_content for T in self.temperatures} for c in
                                                    self.dopings}



    def get_intermediate_kpoints(self, k1, k2, nsteps):
        """return a list nsteps number of k-points between k1 & k2 excluding k1 & k2 themselves. k1 & k2 are nparray"""
        dkii = (k2 - k1) / float(nsteps + 1)
        return [k1 + i * dkii for i in range(1, nsteps + 1)]



    def get_intermediate_kpoints_list(self, k1, k2, nsteps):
        """return a list nsteps number of k-points between k1 & k2 excluding k1 & k2 themselves. k1 & k2 are lists"""
        # dkii = (k2 - k1) / float(nsteps + 1)
        if nsteps < 1:
            return []
        dk = [(k2[i] - k1[i]) / float(nsteps + 1) for i in range(len(k1))]
        # return [k1 + i * dkii for i in range(1, nsteps + 1)]
        return [[k1[i] + n * dk[i] for i in range(len(k1))] for n in range(1, nsteps + 1)]



    @staticmethod
    def get_perturbed_ks(k):
        all_perturbed_ks = []
        # for p in [0.01, 0.03, 0.05]:
        for p in [0.05, 0.1]:
            all_perturbed_ks.append([k_i + p * np.sign(random() - 0.5) for k_i in k])
        return all_perturbed_ks



    def get_ks_with_intermediate_energy(self, kpts, energies, max_Ediff=None, target_Ediff=None):
        final_kpts_added = []
        target_Ediff = target_Ediff or self.dE_min
        for tp in ["n", "p"]:
            max_Ediff = max_Ediff or min(self.Ecut[tp], 10 * k_B * max(self.temperatures))
            if tp not in self.all_types:
                continue
            ies_sorted = list(np.argsort(energies[tp]))
            if tp == "p":
                ies_sorted.reverse()
            for idx, ie in enumerate(ies_sorted[:-1]):
                Ediff = abs(energies[tp][ie] - energies[tp][ies_sorted[0]])
                if Ediff > max_Ediff:
                    break
                final_kpts_added += self.get_perturbed_ks(kpts[ies_sorted[idx]])

                # final_kpts_added += self.get_intermediate_kpoints_list(list(kpts[ies_sorted[idx]]),
                #                                    list(kpts[ies_sorted[idx+1]]), max(int(Ediff/target_Ediff) , 1))
        return self.kpts_to_first_BZ(final_kpts_added)



    def get_adaptive_kpoints(self, kpts, energies, adaptive_Erange, nsteps):
        kpoints_added = {"n": [], "p": []}
        for tp in ["n", "p"]:
            if tp not in self.all_types:
                continue
            # TODO: if this worked, change it so that if self.dopings does not involve either of the types, don't add k-points for it
            ies_sorted = list(np.argsort(energies[tp]))
            if tp == "p":
                ies_sorted.reverse()
            for ie in ies_sorted:
                Ediff = abs(energies[tp][ie] - energies[tp][ies_sorted[0]])
                if Ediff >= adaptive_Erange[0] and Ediff < adaptive_Erange[-1]:
                    kpoints_added[tp].append(kpts[ie])

        logging.info("here initial k-points for {}-type with low energy distance".format(self.debug_tp))
        logging.info(len(kpoints_added[self.debug_tp]))
        # print kpoints_added[self.debug_tp]
        final_kpts_added = []
        for tp in ["n", "p"]:
            # final_kpts_added = []
            # TODO: in future only add the relevant k-poits for "kpoints" for each type separately
            # print kpoints_added[tp]
            for ik in range(len(kpoints_added[tp]) - 1):
                final_kpts_added += self.get_intermediate_kpoints_list(list(kpoints_added[tp][ik]),
                                                                       list(kpoints_added[tp][ik + 1]), nsteps)

        return self.kpts_to_first_BZ(final_kpts_added)



    def kpts_to_first_BZ(self, kpts):
        for i, k in enumerate(kpts):
            for alpha in range(3):
                if k[alpha] > 0.5:
                    k[alpha] -= 1
                if k[alpha] < -0.5:
                    k[alpha] += 1
            kpts[i] = k
        return kpts



    def get_sym_eq_ks_in_first_BZ(self, k, cartesian=False):
        """

        :param k (numpy.array): kpoint fractional coordinates
        :param cartesian (bool): if True, the output would be in cartesian (but still reciprocal) coordinates
        :return:
        """
        fractional_ks = [np.dot(k, self.rotations[i]) for i in range(len(self.rotations))]
        fractional_ks = self.kpts_to_first_BZ(fractional_ks)
        if cartesian:
            return [self._rec_lattice.get_cartesian_coords(k_frac) / A_to_nm for k_frac in fractional_ks]
        else:
            return fractional_ks


    def calc_poly_energy(self, xkpt, tp, ib):
        """

        Args:
            xkpt ([float]): fractional coordinates of a given k-point
            tp (str): 'n' or 'p' type
            ib (int): the band index

        Returns:
            (energy(eV), velocity (cm/s), effective mass) from a parabolic band
        """
        energy, velocity, effective_m = get_poly_energy(
            self._rec_lattice.get_cartesian_coords(xkpt) / A_to_nm,
            poly_bands=self.poly_bands, type=tp, ib=ib, bandgap=self.dft_gap + self.scissor)
        return energy, velocity, effective_m


    def init_kgrid(self, coeff_file, kgrid_tp="coarse"):
        """

        Args:
            coeff_file (str): address to the cube file generated by BoltzTraP
            kgrid_tp (str): type of the mesh options are:
                'very coarse', 'coarse', 'fine', 'very fine'
        Returns:
        """
        logging.debug("begin profiling init_kgrid: a {} grid".format(kgrid_tp))
        start_time = time.time()
        sg = SpacegroupAnalyzer(self._vrun.final_structure)
        self.rotations, _ = sg._get_symmetry()

        logging.info("self.nkibz = {}".format(self.nkibz))

        # generate the k mesh in two forms: numpy array for k-integration and list for e-integration
        # self.important_pts = get_bs_extrema(self.bs, coeff_file, nk_ibz=17,
        #         v_cut=self.v_min, min_normdiff=0.1, Ecut=self.Ecut, nex_max=20)
        self.important_pts = {'n': [self.cbm_vbm["n"]["kpoint"]], 'p': [self.cbm_vbm["p"]["kpoint"]]}

        logging.info(('here initial important_pts'))
        logging.info((self.important_pts)) # for some reason the nscf uniform GaAs fitted coeffs return positive mass for valence at Gamma!

        for tp in ['n', 'p']:
            self.important_pts[tp].append(self.cbm_vbm[tp]["kpoint"])
            self.important_pts[tp].extend(self.add_extrema[tp])
        for tp in ['n', 'p']:
            all_important_ks = []
            for k in self.important_pts[tp]:
                all_important_ks +=  list(self.bs.get_sym_eq_kpoints(k))
            self.important_pts[tp] = remove_duplicate_kpoints(all_important_ks)


        ################TEST FOR Si##########################################
        # self.important_pts = {'n': [[ 0.44444444,  0.44444444,  0.        ]],
        #                       'p': [[0.0, 0.0, 0.0]]}
        #################################################################


        logging.info('Here are the final extrema considered: \n {}'.format(self.important_pts))
        logging.info('Here are the final extrema considered: \n {}'.format(self.important_pts))

        self.kgrid_array = {}
        self.kgrid_array_cartesian = {}
        self.k_hat_array = {}
        self.k_hat_array_cartesian = {}
        self.dv_grid = {}
        kpts = {}
        for tp in ['n', 'p']:
            points_1d = generate_k_mesh_axes(self.important_pts[tp], kgrid_tp, one_list=True)
            self.kgrid_array[tp] = create_grid(points_1d)
            kpts[tp] = array_to_kgrid(self.kgrid_array[tp])
            N = self.kgrid_array[tp].shape
            self.kgrid_array_cartesian[tp] = np.zeros((N[0], N[1], N[2], 3))
            for ii in range(N[0]):
                for jj in range(N[1]):
                    for kk in range(N[2]):
                        self.kgrid_array_cartesian[tp][ii,jj,kk,:] = self._rec_lattice.get_cartesian_coords(self.kgrid_array[tp][ii,jj,kk])   # 1/A

            # generate a normalized numpy array of vectors pointing in the direction of k
            self.k_hat_array[tp] = normalize_array(self.kgrid_array[tp])
<<<<<<< HEAD
            self.k_hat_array_cartesian[tp] = normalize_array(self.kgrid_array_cartesian[tp])
        
=======

>>>>>>> f1c50d44
            self.dv_grid[tp] = self.find_dv(self.kgrid_array[tp])

            logging.info("number of original ibz {}-type k-points: {}".format(tp, len(kpts[tp])))
            logging.debug("time to get the ibz k-mesh: \n {}".format(time.time()-start_time))
            start_time = time.time()

        # TODO-JF: this if setup energy calculation for SPB and actual BS it would be nice to do this in two separate functions
        # if using analytical bands: create the object, determine list of band indices, and get energy info
        if not self.poly_bands:
            logging.debug("start interpolating bands from {}".format(coeff_file))
            analytical_bands = Analytical_bands(coeff_file=coeff_file)
            # all_ibands supposed to start with index of last valence band then
            # VBM-1 ... and then index of CBM then CBM+1 ...
            all_ibands = []
            for i, tp in enumerate(["p", "n"]):
                sgn = (-1) ** (i + 1)
                for ib in range(self.cbm_vbm[tp]["included"]):
                    all_ibands.append(self.cbm_vbm[tp]["bidx"] + sgn * ib)

            logging.debug("all_ibands: {}".format(all_ibands))

            # # @albalu what are all of these variables (in the next 5 lines)? I don't know but maybe we can lump them together
            # engre, latt_points, nwave, nsym, nsymop, symop, br_dir = analytical_bands.get_engre(iband=all_ibands)
            # nstv, vec, vec2 = analytical_bands.get_star_functions(latt_points, nsym, symop, nwave, br_dir=br_dir)
            # out_vec2 = np.zeros((nwave, max(nstv), 3, 3))
            # for nw in xrange(nwave):
            #     for i in xrange(nstv[nw]):
            #         out_vec2[nw, i] = outer(vec2[nw, i], vec2[nw, i])
            engre, nwave, nsym, nstv, vec, vec2, out_vec2, br_dir = \
                get_energy_args(coeff_file, all_ibands)

        # if using poly bands, remove duplicate k points (@albalu I'm not really sure what this is doing)
        else:
            # first modify the self.poly_bands to include all symmetrically equivalent k-points (k_i)
            # these points will be used later to generate energy based on the minimum norm(k-k_i)
            for ib in range(len(self.poly_bands)):
                for j in range(len(self.poly_bands[ib])):
                    self.poly_bands[ib][j][0] = remove_duplicate_kpoints(
                        self.get_sym_eq_ks_in_first_BZ(self.poly_bands[ib][j][0], cartesian=True))

        logging.debug("time to get engre and calculate the outvec2: {} seconds".format(time.time() - start_time))

        # calculate only the CBM and VBM energy values - @albalu why is this separate from the other energy value calculations?
        # here we assume that the cbm and vbm k-point coordinates read from vasprun.xml are correct:

        for i, tp in enumerate(["p", "n"]):
            sgn = (-1) ** i

            # just calculating the first valence and the conduction band
            if not self.poly_bands:
                energy, velocity, effective_m = calc_analytical_energy(
                        self.cbm_vbm[tp]["kpoint"],engre[i * self.cbm_vbm["p"][
                        "included"]],nwave, nsym, nstv, vec, vec2, out_vec2,
                        br_dir, sgn, scissor=self.scissor)
            else:
                energy, velocity, effective_m = self.calc_poly_energy(
                        self.cbm_vbm[tp]["kpoint"], tp, 0)

            # @albalu why is there already an energy value calculated from vasp that this code overrides? # we are renormalizing the E vlues as the new energy has a different reference energy
            self.offset_from_vrun = energy - self.cbm_vbm[tp]["energy"]
            logging.debug("offset from vasprun energy values for {}-type = {} eV".format(tp, self.offset_from_vrun))
            self.cbm_vbm[tp]["energy"] = energy
            self.cbm_vbm[tp]["eff_mass_xx"] = effective_m.diagonal()

        if not self.poly_bands:
            self.dos_emax += self.offset_from_vrun
            self.dos_emin += self.offset_from_vrun

        logging.debug("cbm_vbm after recalculating their energy values:\n {}".format(self.cbm_vbm))
        self._avg_eff_mass = {tp: abs(np.mean(self.cbm_vbm[tp]["eff_mass_xx"])) for tp in ["n", "p"]}

        # calculate the energy at initial ibz k-points and look at the first band to decide on additional/adaptive ks
        start_time = time.time()
        energies = {"n": [0.0 for ik in kpts['n']], "p": [0.0 for ik in kpts['p']]}
        velocities = {"n": [[0.0, 0.0, 0.0] for ik in kpts['n']], "p": [[0.0, 0.0, 0.0] for ik in kpts['p']]}

        self.pos_idx = {'n': [], 'p': []}
        self.num_bands = {tp: self.cbm_vbm[tp]["included"] for tp in ['n', 'p']}
        self.energy_array = {'n': [], 'p': []}

        # calculate energies
        for i, tp in enumerate(["p", "n"]):
            sgn = (-1) ** i
            for ib in range(self.cbm_vbm[tp]["included"]):
                if not self.parallel or self.poly_bands:  # The PB generator is fast enough no need for parallelization
                    for ik in range(len(kpts[tp])):
                        if not self.poly_bands:
                            energy, velocities[tp][ik], effective_m = calc_analytical_energy(kpts[tp][ik],engre[i * self.cbm_vbm[
                                "p"]["included"] + ib],nwave, nsym, nstv, vec, vec2,out_vec2, br_dir, sgn, scissor=self.scissor)
                        else:
                            energy, velocities[tp][ik], effective_m = self.calc_poly_energy(kpts[tp][ik], tp, ib)
                        energies[tp][ik] = energy
                else:
                    results = Parallel(n_jobs=self.num_cores)(delayed(get_energy)(kpts[tp][ik],engre[i * self.cbm_vbm["p"][
                        "included"] + ib], nwave, nsym, nstv, vec, vec2, out_vec2, br_dir) for ik in range(len(kpts[tp])))
                    for ik, res in enumerate(results):
                        energies[tp][ik] = res[0] * Ry_to_eV - sgn * self.scissor / 2.0
                        velocities[tp][ik] = abs(res[1] / hbar * A_to_m * m_to_cm * Ry_to_eV)

                self.energy_array[tp].append(self.grid_from_ordered_list(energies[tp], tp, none_missing=True))

                if ib == 0:      # we only include the first band to decide on order of ibz k-points
                    e_sort_idx = np.array(energies[tp]).argsort() if tp == "n" else np.array(energies[tp]).argsort()[::-1]
                    energies[tp] = [energies[tp][ie] for ie in e_sort_idx]
                    velocities[tp] = [velocities[tp][ie] for ie in e_sort_idx]
                    self.pos_idx[tp] = np.array(range(len(e_sort_idx)))[e_sort_idx].argsort()
                    kpts[tp] = [kpts[tp][ie] for ie in e_sort_idx]


            # self.energy_array[tp] = [self.grid_from_ordered_list(energies[tp], none_missing=True) for ib in range(self.num_bands[tp])]

            # e_sort_idx = np.array(energies[tp]).argsort() if tp =="n" else np.array(energies[tp]).argsort()[::-1]

            # energies[tp] = [energies[tp][ie] for ie in e_sort_idx]

            # self.dos_end = max(energies["n"])
            # self.dos_start = min(energies["p"])

            # velocities[tp] = [velocities[tp][ie] for ie in e_sort_idx]
            # self.pos_idx[tp] = np.array(range(len(e_sort_idx)))[e_sort_idx].argsort()

            # kpts[tp] = [kpts[tp][ie] for ie in e_sort_idx]

        N_n = self.kgrid_array['n'].shape

        for ib in range(self.num_bands['n']):
            logging.debug('energy (type n, band {}):'.format(ib))
            logging.debug(self.energy_array['n'][ib][(N_n[0] - 1) / 2, (N_n[1] - 1) / 2, :])
        logging.debug("time to calculate ibz energy, velocity info and store them to variables: \n {}".format(time.time()-start_time))

        if self.poly_bands:
            all_bands_energies = {"n": [], "p": []}
            for tp in ["p", "n"]:
                all_bands_energies[tp] = energies[tp]
                for ib in range(1, len(self.poly_bands)):
                    for ik in range(len(kpts[tp])):
                        energy, velocity, effective_m = get_poly_energy(
                            self._rec_lattice.get_cartesian_coords(kpts[ik]) / A_to_nm,
                            poly_bands=self.poly_bands, type=tp, ib=ib, bandgap=self.dft_gap + self.scissor)
                        all_bands_energies[tp].append(energy)
            self.dos_emin = min(all_bands_energies["p"])
            self.dos_emax = max(all_bands_energies["n"])

        del energies, velocities, e_sort_idx

        # TODO-JF (long-term): adaptive mesh is a good idea but current implementation is useless, see if you can come up with better method after talking to me
        if self.adaptive_mesh:
            raise NotImplementedError("adaptive mesh has not yet been "
                                      "implemented, please check back later!")

        # TODO: remove anything with "weight" later if ended up not using weights at all!
        kweights = {tp: [1.0 for i in kpts[tp]] for tp in ["n", "p"]}

        # actual initiation of the kgrid
        self.kgrid = {
            "n": {},
            "p": {}}
        self.num_bands = {"n": {}, "p": {}}
        for tp in ["n", "p"]:
            self.num_bands[tp] = self.cbm_vbm[tp]["included"]
            self.kgrid[tp]["kpoints"] = [kpts[tp] for ib in range(self.num_bands[tp])]
            self.kgrid[tp]["kweights"] = [kweights[tp] for ib in range(self.num_bands[tp])]

        self.initialize_var("kgrid", ["energy", "a", "c", "norm(v)", "norm(k)"], "scalar", 0.0, is_nparray=False, c_T_idx=False)
        self.initialize_var("kgrid", ["velocity"], "vector", 0.0, is_nparray=False, c_T_idx=False)
        self.velocity_signed = {tp: np.array([[[0,0,0] for ik in range(len(kpts[tp]))] for ib in range(self.num_bands[tp])]) for tp in ['n', 'p']}
        self.initialize_var("kgrid", ["effective mass"], "tensor", 0.0, is_nparray=False, c_T_idx=False)

        start_time = time.time()

        rm_idx_list = {"n": [[] for i in range(self.cbm_vbm["n"]["included"])],
                       "p": [[] for i in range(self.cbm_vbm["p"]["included"])]}
        # @albalu why are these variables initialized separately from the ones above?
        self.initialize_var("kgrid", ["old cartesian kpoints", "cartesian kpoints"], "vector", 0.0, is_nparray=False, c_T_idx=False)
        self.initialize_var("kgrid", ["norm(k)", "norm(actual_k)"], "scalar", 0.0, is_nparray=False, c_T_idx=False)

        logging.debug("The DFT gap right before calculating final energy values: {}".format(self.dft_gap))

        for i, tp in enumerate(["p", "n"]):
            self.cbm_vbm[tp]["cartesian k"] = self._rec_lattice.get_cartesian_coords(self.cbm_vbm[tp]["kpoint"])/A_to_nm
            self.cbm_vbm[tp]["all cartesian k"] = self.get_sym_eq_ks_in_first_BZ(self.cbm_vbm[tp]["kpoint"], cartesian=True)
            self.cbm_vbm[tp]["all cartesian k"] = remove_duplicate_kpoints(self.cbm_vbm[tp]["all cartesian k"])

            self.important_pts[tp] = [self._rec_lattice.get_cartesian_coords(k)/A_to_nm for k in self.important_pts[tp]]

            sgn = (-1) ** i
            for ib in range(self.cbm_vbm[tp]["included"]):
                self.kgrid[tp]["old cartesian kpoints"][ib] = self._rec_lattice.get_cartesian_coords(
                    self.kgrid[tp]["kpoints"][ib]) / A_to_nm

                # WE MAKE A COPY HERE OTHERWISE THE TWO LISTS CHANGE TOGETHER
                self.kgrid[tp]["cartesian kpoints"][ib] = np.array(self.kgrid[tp]["old cartesian kpoints"][ib])

                if self.parallel and not self.poly_bands:
                    results = Parallel(n_jobs=self.num_cores)(delayed(get_energy)(self.kgrid[tp]["kpoints"][ib][ik],
                             engre[i * self.cbm_vbm["p"]["included"] + ib], nwave, nsym, nstv, vec, vec2, out_vec2,
                             br_dir) for ik in range(len(self.kgrid[tp]["kpoints"][ib])))

                s_orbital, p_orbital = self.get_dft_orbitals(bidx=self.cbm_vbm[tp]["bidx"] - 1 - sgn * ib)
                orbitals = {"s": s_orbital, "p": p_orbital}
                fit_orbs = {orb: griddata(points=np.array(self.DFT_cartesian_kpts), values=np.array(orbitals[orb]),
                    xi=np.array(self.kgrid[tp]["old cartesian kpoints"][ib]), method='nearest') for orb in orbitals.keys()}

                # TODO-JF: the general function for calculating the energy, velocity and effective mass can b
                for ik in range(len(self.kgrid[tp]["kpoints"][ib])):
                    # min_dist_ik = np.array([norm(ki - self.kgrid[tp]["old cartesian kpoints"][ib][ik]) for ki in self.cbm_vbm[tp]["all cartesian k"]]).argmin()
                    # self.kgrid[tp]["cartesian kpoints"][ib][ik] = self.kgrid[tp]["old cartesian kpoints"][ib][ik] - self.cbm_vbm[tp]["all cartesian k"][min_dist_ik]


                    self.kgrid[tp]["cartesian kpoints"][ib][ik] = get_closest_k(self.kgrid[tp]["old cartesian kpoints"][ib][ik], self.important_pts[tp])

                    # # The following 2 lines (i.e. when the closest kpoints to equivalent extrema are calculated in fractional coordinates) would change the anisotropic test! not sure why
                    # closest_frac_k = np.array(get_closest_k(self.kgrid[tp]["kpoints"][ib][ik], self.important_pts[tp]))
                    # self.kgrid[tp]["cartesian kpoints"][ib][ik] = self._rec_lattice.get_cartesian_coords(closest_frac_k) / A_to_nm

                    self.kgrid[tp]["norm(k)"][ib][ik] = norm(self.kgrid[tp]["cartesian kpoints"][ib][ik])
                    # if abs(self.kgrid[tp]["norm(k)"][ib][ik] - 9.8) < 1.7:
                    #     self.kgrid[tp]["norm(k)"][ib][ik] = abs(self.kgrid[tp]["norm(k)"][ib][ik] - 9.8)
                    self.kgrid[tp]["norm(actual_k)"][ib][ik] = norm(self.kgrid[tp]["old cartesian kpoints"][ib][ik])

                    if not self.poly_bands:
                        if not self.parallel:
                            energy, de, dde = get_energy(
                                self.kgrid[tp]["kpoints"][ib][ik], engre[i * self.cbm_vbm["p"]["included"] + ib],
                                nwave, nsym, nstv, vec, vec2, out_vec2, br_dir=br_dir)
                            energy = energy * Ry_to_eV - sgn * self.scissor / 2.0
                            velocity_signed = de / hbar * A_to_m * m_to_cm * Ry_to_eV
                            velocity = abs(de / hbar * A_to_m * m_to_cm * Ry_to_eV)  # to get v in cm/s
                            effective_mass = hbar ** 2 / (
                                dde * 4 * pi ** 2) / m_e / A_to_m ** 2 * e * Ry_to_eV  # m_tensor: the last part is unit conversion
                        else:
                            energy = results[ik][0] * Ry_to_eV - sgn * self.scissor / 2.0
                            velocity_signed = results[ik][1] / hbar * A_to_m * m_to_cm * Ry_to_eV
                            velocity = abs(results[ik][1] / hbar * A_to_m * m_to_cm * Ry_to_eV)
                            effective_mass = hbar ** 2 / (
                                results[ik][
                                    2] * 4 * pi ** 2) / m_e / A_to_m ** 2 * e * Ry_to_eV  # m_tensor: the last part is unit conversion

                    else:
                        energy, velocity, effective_mass = get_poly_energy(self.kgrid[tp]["cartesian kpoints"][ib][ik],
                                                                           poly_bands=self.poly_bands,
                                                                           type=tp, ib=ib,
                                                                           bandgap=self.dft_gap + self.scissor)

                    self.kgrid[tp]["energy"][ib][ik] = energy
                    self.kgrid[tp]["velocity"][ib][ik] = velocity
<<<<<<< HEAD
                    self.velocity_signed[tp][ib][ik] = velocity_signed
                    # if tp == 'n':
                    #     print("k_frac = {}".format(self.kgrid['n']["kpoints"][ib][ik]))
                    #     print("k_cart = {}".format(self.kgrid['n']["cartesian kpoints"][ib][ik]))
                    #     print("k_old_cart = {}".format(self.kgrid['n']["old cartesian kpoints"][ib][ik]))
                    #     print("v = {}".format(velocity_signed))

=======
                    # TODO: the following enforces isotropy but it's not necessary as bs_is_isotropic is just a different formulation and isotropy from bs should be taken into account
                    # if self.bs_is_isotropic:
                    #     self.kgrid[tp]["velocity"][ib][ik] = [norm(velocity)/sq3 for i in range(3)]
                    # else:
                    #     self.kgrid[tp]["velocity"][ib][ik] = velocity
>>>>>>> f1c50d44
                    self.kgrid[tp]["norm(v)"][ib][ik] = norm(velocity)

                    # if self.kgrid[tp]["velocity"][ib][ik][0] < self.v_min or  \
                    #                 self.kgrid[tp]["velocity"][ib][ik][1] < self.v_min \
                    #         or self.kgrid[tp]["velocity"][ib][ik][2] < self.v_min or \
                    if (self.kgrid[tp]["velocity"][ib][ik] < self.v_min).any() or \
                                    abs(self.kgrid[tp]["energy"][ib][ik] - self.cbm_vbm[tp]["energy"]) > self.Ecut[tp]:
                        rm_idx_list[tp][ib].append(ik)

                    # TODO: AF must test how large norm(k) affect ACD, IMP and POP and see if the following is necessary
                    if self.max_normk:
                        if self.kgrid[tp]["norm(k)"][ib][ik] > self.max_normk:
                            rm_idx_list[tp][ib].append(ik)
                    # if self.kgrid[tp]["norm(k)"][ib][ik] < 0.01:
                    #     print('HERE removed k-point')
                    #     print(self.kgrid[tp]["kpoints"][ib][ik])
                    #     print(self.kgrid[tp]["cartesian kpoints"][ib][ik])
                    #     rm_idx_list[tp][ib].append(ik)

                    self.kgrid[tp]["effective mass"][ib][ik] = effective_mass

                    if self.poly_bands:
                        self.kgrid[tp]["a"][ib][ik] = 1.0 # parabolic: s-only
                        self.kgrid[tp]["c"][ib][ik] = 0.0
                    else:
                        self.kgrid[tp]["a"][ib][ik] = fit_orbs["s"][ik]/ (fit_orbs["s"][ik]**2 + fit_orbs["p"][ik]**2)**0.5
                        self.kgrid[tp]["c"][ib][ik] = (1 - self.kgrid[tp]["a"][ib][ik]**2)**0.5

            logging.debug("average of the {}-type group velocity in kgrid:\n {}".format(
                        tp, np.mean(self.kgrid[self.debug_tp]["velocity"][0], 0)))

        rearranged_props = ["velocity", "effective mass", "energy", "a", "c",
                            "kpoints", "cartesian kpoints",
                            "old cartesian kpoints", "kweights",
                            "norm(v)", "norm(k)", "norm(actual_k)"]

        logging.debug("time to calculate E, v, m_eff at all k-points: \n {}".format(time.time()-start_time))
        start_time = time.time()

        # TODO: the following is temporary, for some reason if # of kpts in different bands are NOT the same,
        # I get an error that _all_elastic is a list! so 1/self.kgrid[tp]["_all_elastic"][c][T][ib] cause error int/list!
        # that's why I am removing indexes from the first band at all bands! this is temperary
        # suggested solution: make the band index a key in the dictionary of kgrid rather than list index so we
        # can treat each band independently without their dimensions required to match!
        # TODO-AF or TODO-JF (mid-term): set the band index as a key in dictionary throughout AMSET to enable independent modification of bands information
        for tp in ["n", "p"]:
            rm_idx_list[tp] = [rm_idx_list[tp][0] for ib in range(self.cbm_vbm[tp]["included"])]

        self.rm_idx_list = deepcopy(rm_idx_list)   # format: [tp][ib][ik]
        self.remove_indexes(rm_idx_list, rearranged_props=rearranged_props)

        logging.debug("dos_emin = {} and dos_emax= {}".format(self.dos_emin, self.dos_emax))

        for tp in ["n", "p"]:
            for ib in range(len(self.kgrid[tp]["energy"])):
                logging.info("Final # of {}-kpts in band #{}: {}".format(tp, ib, len(self.kgrid[tp]["kpoints"][ib])))

            if len(self.kgrid[tp]["kpoints"][0]) < 5:
                raise ValueError("VERY BAD {}-type k-mesh; please change the k-mesh and try again!".format(tp))

        logging.debug("time to calculate energy, velocity, m* for all: {} seconds".format(time.time() - start_time))

        # sort "energy", "kpoints", "kweights", etc based on energy in ascending order and keep track of old indexes
        e_sort_idx_2 = self.sort_vars_based_on_energy(args=rearranged_props, ascending=True)
        self.pos_idx_2 = deepcopy(e_sort_idx_2)
        for tp in ['n', 'p']:
            for ib in range(self.num_bands[tp]):
                self.pos_idx_2[tp][ib] = np.array(range(len(e_sort_idx_2[tp][ib])))[e_sort_idx_2[tp][ib]].argsort()

        # for ib in range(self.num_bands['n']):
        #     for ik in range(20):
        #         print("k_frac = {}".format(self.kgrid['n']["kpoints"][ib][ik]))
        #         print("k_cart = {}".format(self.kgrid['n']["cartesian kpoints"][ib][ik]))
        #         print("v = {}".format((self.velocity_signed["n"][0][e_sort_idx_2["n"][0]])[ik]))

        # to save memory avoiding storage of variables that we don't need down the line
        for tp in ["n", "p"]:
            self.kgrid[tp].pop("effective mass", None)
            self.kgrid[tp].pop("kweights", None)
            self.kgrid[tp]["size"] = [len(self.kgrid[tp]["kpoints"][ib]) \
                                      for ib in range(len(self.kgrid[tp]["kpoints"]))]
        self.initialize_var("kgrid", ["W_POP"], "scalar", 0.0, is_nparray=True, c_T_idx=False)
        self.initialize_var("kgrid", ["N_POP"], "scalar", 0.0, is_nparray=True, c_T_idx=True)

        for tp in ["n", "p"]:
            for ib in range(self.cbm_vbm[tp]["included"]):
                # TODO: change how W_POP is set, user set a number or a file that can be fitted and inserted to kgrid
                self.kgrid[tp]["W_POP"][ib] = [self.W_POP for i in range(len(self.kgrid[tp]["kpoints"][ib]))]
                for c in self.dopings:
                    for T in self.temperatures:
                        self.kgrid[tp]["N_POP"][c][T][ib] = np.array(
                            [1 / (np.exp(hbar * W_POP / (k_B * T)) - 1) for W_POP in self.kgrid[tp]["W_POP"][ib]])

        self.initialize_var(grid="kgrid", names=[
                "_all_elastic", "S_i", "S_i_th", "S_o", "S_o_th", "g", "g_th",
                "g_POP", "f", "f_th", "relaxation time", "df0dk",
                "electric force","thermal force"], val_type="vector",
                            initval=self.gs, is_nparray=True, c_T_idx=True)

        self.initialize_var("kgrid", ["f0", "f_plus", "f_minus", "g_plus", "g_minus"], "vector", self.gs,
                            is_nparray=True, c_T_idx=True)

        # calculation of the density of states (DOS)
        if not self.poly_bands:
            emesh, dos, dos_nbands, bmin=analytical_bands.get_dos_from_scratch(
                    self._vrun.final_structure, [
                    self.nkdos, self.nkdos, self.nkdos],self.dos_emin,
                    self.dos_emax,int(round((self.dos_emax - self.dos_emin) \
                    / max(self.dE_min, 0.0001))), width=self.dos_bwidth,
                    scissor=self.scissor, vbmidx=self.cbm_vbm["p"]["bidx"])
            logging.debug("dos_nbands: {} \n".format(dos_nbands))
            self.dos_normalization_factor = dos_nbands if self.soc else dos_nbands * 2
            self.dos_start = min(self._vrun.get_band_structure().as_dict()["bands"]["1"][bmin]) \
                             + self.offset_from_vrun - self.scissor/2.0
            self.dos_end = max(self._vrun.get_band_structure().as_dict()["bands"]["1"][bmin+dos_nbands]) \
                           + self.offset_from_vrun + self.scissor / 2.0
        else:
            logging.debug("here self.poly_bands: \n {}".format(self.poly_bands))
            emesh, dos = get_dos_from_poly_bands(self._vrun.final_structure, self._rec_lattice,
                    [self.nkdos, self.nkdos, self.nkdos], self.dos_emin,
                    self.dos_emax, int(round((self.dos_emax - self.dos_emin) \
                    / max(self.dE_min, 0.0001))),poly_bands=self.poly_bands,
                    bandgap=self.cbm_vbm["n"]["energy"] - self.cbm_vbm["p"][
                    "energy"], width=self.dos_bwidth, SPB_DOS=False)
            self.dos_normalization_factor = len(self.poly_bands) * 2 * 2
            # it is *2 elec/band & *2 because DOS repeats in valence/conduction
            self.dos_start = self.dos_emin
            self.dos_end = self.dos_emax


        logging.info("DOS normalization factor: {}".format(self.dos_normalization_factor))

        integ = 0.0
        self.dos_start = abs(emesh - self.dos_start).argmin()
        self.dos_end = abs(emesh - self.dos_end).argmin()
        for idos in range(self.dos_start, self.dos_end):
            # if emesh[idos] > self.cbm_vbm["n"]["energy"]: # we assume anything below CBM as 0 occupation
            #     break
            integ += (dos[idos + 1] + dos[idos]) / 2 * (emesh[idos + 1] - emesh[idos])

        print("dos integral from {} index to {}: {}".format(self.dos_start,  self.dos_end, integ))

        # logging.debug("dos before normalization: \n {}".format(zip(emesh, dos)))
        dos = [g / integ * self.dos_normalization_factor for g in dos]
        # logging.debug("integral of dos: {} stoped at index {} and energy {}".format(integ, idos, emesh[idos]))

        self.dos = zip(emesh, dos)
        self.dos_emesh = np.array(emesh)
        self.vbm_dos_idx = self.get_Eidx_in_dos(self.cbm_vbm["p"]["energy"])
        self.cbm_dos_idx = self.get_Eidx_in_dos(self.cbm_vbm["n"]["energy"])

        logging.info("vbm and cbm DOS index")
        logging.info(self.vbm_dos_idx)
        logging.info(self.cbm_dos_idx)
        # logging.debug("full dos after normalization: \n {}".format(self.dos))
        # logging.debug("dos after normalization from vbm idx to cbm idx: \n {}".format(self.dos[self.vbm_dos_idx-10:self.cbm_dos_idx+10]))

        self.dos = [list(a) for a in self.dos]

        logging.debug("time to finish the remaining part of init_kgrid: \n {}".format(time.time() - start_time))


    def sort_vars_based_on_energy(self, args, ascending=True):
        """sort the list of variables specified by "args" (type: [str]) in self.kgrid based on the "energy" values
        in each band for both "n"- and "p"-type bands and in ascending order by default."""
        ikidxs = {'n': {ib: [] for ib in range(self.num_bands['n'])}, 'p': {ib: [] for ib in range(self.num_bands['p'])}}
        for tp in ["n", "p"]:
            for ib in range(self.cbm_vbm[tp]["included"]):
                ikidxs[tp][ib] = np.argsort(self.kgrid[tp]["energy"][ib])
                if not ascending:
                    ikidxs[tp][ib].reverse()
                for arg in args:
                    self.kgrid[tp][arg][ib] = np.array([self.kgrid[tp][arg][ib][ik] for ik in ikidxs[tp][ib]])
        return ikidxs



    def generate_angles_and_indexes_for_integration(self, avg_Ediff_tolerance=0.02):
        """
        generates the indexes of k' points that have the same energy (for elastic scattering) as E(k) or
        have energy equal to E(k) plus or minus of the energy of the optical phonon for inelastic scattering.
        Also, generated and stored the cosine of the angles between such points and a given input k-point

        Args:
            avg_Ediff_tolerance (float): in eV the average allowed energy difference between the target E(k') and
                what it actially is (e.g. to prevent/identify large energy differences if enforced scattering)
        """
        self.initialize_var("kgrid", ["X_E_ik", "X_Eplus_ik", "X_Eminus_ik"], "scalar", [], is_nparray=False,
                            c_T_idx=False)

        # elastic scattering
        for tp in ["n", "p"]:
            for ib in range(len(self.kgrid[tp]["energy"])):
                self.nforced_scat = {"n": 0.0, "p": 0.0}
                self.ediff_scat = {"n": [], "p": []}
                for ik in range(len(self.kgrid[tp]["kpoints"][ib])):
                    self.kgrid[tp]["X_E_ik"][ib][ik] = self.get_X_ib_ik_near_new_E(tp, ib, ik,
                            E_change=0.0, forced_min_npoints=2, tolerance=self.dE_min)
                enforced_ratio = self.nforced_scat[tp] / sum([len(points) for points in self.kgrid[tp]["X_E_ik"][ib]])
                logging.info("enforced scattering ratio for {}-type elastic scattering at band {}:\n {}".format(
                        tp, ib, enforced_ratio))
                if enforced_ratio > 0.9:
                    # TODO: this should be an exception but for now I turned to warning for testing.
                    warnings.warn("the k-grid is too coarse for an acceptable simulation of elastic scattering in {};"
                        .format(self.tp_title[tp]))

                avg_Ediff = sum(self.ediff_scat[tp]) / max(len(self.ediff_scat[tp]), 1)
                if avg_Ediff > avg_Ediff_tolerance:
                    #TODO: change it back to ValueError as it was originally, it was switched to warning for fast debug
                    warnings.warn("{}-type average energy difference of the enforced scattered k-points is more than"
                                  " {}, try running with a more dense k-point mesh".format(tp, avg_Ediff_tolerance))

        # inelastic scattering
        if "POP" in self.inelastic_scatterings:
            for tp in ["n", "p"]:
                sgn = (-1) ** (["n", "p"].index(tp))
                for ib in range(len(self.kgrid[tp]["energy"])):
                    self.nforced_scat = {"n": 0.0, "p": 0.0}
                    self.ediff_scat = {"n": [], "p": []}
                    for ik in range(len(self.kgrid[tp]["kpoints"][ib])):
                        self.kgrid[tp]["X_Eplus_ik"][ib][ik] = self.get_X_ib_ik_near_new_E(tp, ib, ik,
                                E_change= + hbar * self.kgrid[tp]["W_POP"][ib][ik],forced_min_npoints=2)
                        self.kgrid[tp]["X_Eminus_ik"][ib][ik] = self.get_X_ib_ik_near_new_E(tp, ib, ik,
                                E_change= - hbar * self.kgrid[tp]["W_POP"][ib][ik],forced_min_npoints=2)
                    enforced_ratio = self.nforced_scat[tp] / (
                        sum([len(points) for points in self.kgrid[tp]["X_Eplus_ik"][ib]]) + \
                        sum([len(points) for points in self.kgrid[tp]["X_Eminus_ik"][ib]]))
                    logging.info(
                        "enforced scattering ratio: {}-type inelastic at band {}:\n{}".format(tp, ib, enforced_ratio))

                    if enforced_ratio > 0.9:
                        # TODO: this should be an exception but for now I turned to warning for testing.
                        warnings.warn(
                            "the k-grid is too coarse for an acceptable simulation of POP scattering in {};"
                            " you can try this k-point grid but without POP as an inelastic scattering.".format(
                                self.tp_title[tp]))

                    avg_Ediff = sum(self.ediff_scat[tp]) / max(len(self.ediff_scat[tp]), 1)
                    if avg_Ediff > avg_Ediff_tolerance:
                        # TODO: this should be an exception but for now I turned to warning for testing.
                        warnings.warn(
                            "{}-type average energy difference of the enforced scattered k-points is more than"
                            " {}, try running with a more dense k-point mesh".format(tp, avg_Ediff_tolerance))



    def unique_X_ib_ik_symmetrically_equivalent(self, tp, ib, ik):
        frac_k = self.kgrid[tp]["kpoints"][ib][ik]

        # fractional_ks = [np.dot(frac_k, self.rotations[i]) + self.translations[i] for i in range(len(self.rotations))]
        fractional_ks = np.dot(frac_k, self.rotations)
        k = self.kgrid[tp]["kpoints"][ib][ik]
        seks = [self._rec_lattice.get_cartesian_coords(frac_k) / A_to_nm for frac_k in fractional_ks]

        all_Xs = []
        new_X_ib_ik = []
        for sek in seks:
            X = cos_angle(k, sek)
            if X in all_Xs:
                continue
            else:
                new_X_ib_ik.append((X, ib, ik, sek))
                all_Xs.append(X)
        all_Xs.sort()
        return new_X_ib_ik


    def get_X_ib_ik_near_new_E(self, tp, ib, ik, E_change, forced_min_npoints=0, tolerance=None):
        """Returns the sorted (based on angle, X) list of angle and band and k-point indexes of all the points
            that are within tolerance of E + E_change
            Attention!!! this function assumes self.kgrid is sorted based on the energy in ascending order.
        Args:
            tp (str): type of the band; options: "n" or "p"
            ib (int): the band index
            ik (int): the k-point index
            E_change (float): the difference between E(k') and E(k)
            forced_min_npoints (int): the number of k-points that are forcefully included in
                scattering if not enough points are found
            tolerance (float): the energy tolerance for finding the k' points that are within E_change energy of E(k)
            """
        tolerance = tolerance or self.dE_min
        E = self.kgrid[tp]["energy"][ib][ik]
        E_prm = E + E_change  # E_prm is E prime, the new energy
        k = self.kgrid[tp]["cartesian kpoints"][ib][ik]
        # we count the point itself; it does not result in self-scattering (due to 1-X term); however, it is necessary
        # to avoid zero scattering as in the integration each term is (X[i+1]-X[i])*(integrand[i]+integrand[i+1)/2
        result = [(1, ib, ik)]

        nk = len(self.kgrid[tp]["kpoints"][ib])

        for ib_prm in range(self.cbm_vbm[tp]["included"]):
            ik_closest_E = np.abs(self.kgrid[tp]["energy"][ib_prm] - E_prm).argmin()

            for step, start in [(1, 0), (-1, -1)]:
                ik_prm = ik_closest_E + start  # go up from ik_closest_E, down from ik_closest_E - 1
                while ik_prm >= 0 and ik_prm < nk and abs(self.kgrid[tp]["energy"][ib_prm][ik_prm] - E_prm) < tolerance:
                    k_prm = self.kgrid[tp]["cartesian kpoints"][ib_prm][ik_prm]
                    X_ib_ik = (cos_angle(k, k_prm), ib_prm, ik_prm)

                    #TODO: the following condition make the tests fail even for GaAs and Gamma only and max_normk of 4; see why!??!
                    # AF: Maybe because symmetrically equivalent pockets are far from each other in BZ but can/should have scattering with each other?
                    if norm(self.kgrid[tp]["old cartesian kpoints"][ib_prm][ik_prm] - self.kgrid[tp]["old cartesian kpoints"][ib][ik]) < 2*self.max_normk:
                    # if True:
                        if (X_ib_ik[1], X_ib_ik[2]) not in [(entry[1], entry[2]) for entry in result]: # 2nd condition to avoid inter-band scattering
                            result.append(X_ib_ik)
                    ik_prm += step

        if E_change != 0.0:
        # if True:
            # If fewer than forced_min_npoints number of points were found, just return a few surroundings of the same band
            ib_prm = ib
            ik_closest_E = np.abs(self.kgrid[tp]["energy"][ib_prm] - E_prm).argmin()

            for step, start in [(1, 0), (-1, -1)]:
                # step -1 is in case we reached the end (ik_prm == nk - 1); then we choose from the lower energy k-points
                ik_prm = ik_closest_E + start  # go up from ik_closest_E, down from ik_closest_E - 1

                # the following if statement, makes GaAs POP results anisotropic which they should not be
                # if norm(self.kgrid[tp]["old cartesian kpoints"][ib_prm][ik_prm] - self.kgrid[tp]["old cartesian kpoints"][ib][ik]) < 2*self.max_normk:
                #     if E_change == 0.0:
                #         if ik_prm != ik_closest_E:
                #             result.append((cos_angle(k, self.kgrid[tp]["cartesian kpoints"][ib_prm][ik_prm]), ib_prm, ik_prm))
                #             self.nforced_scat[tp] += 1
                #     else:
                while ik_prm >= 0 and ik_prm < nk and len(result) - 1 < forced_min_npoints:
                        # add all the k-points that have the same energy as E_prime E(k_pm); these values are stored in X_E_ik
                        for X_ib_ik in self.kgrid[tp]["X_E_ik"][ib_prm][ik_prm]:
                            X, ib_pmpm, ik_pmpm = X_ib_ik
                            X_ib_ik_new = (
                            cos_angle(k, self.kgrid[tp]["cartesian kpoints"][ib_pmpm][ik_pmpm]), ib_pmpm, ik_pmpm)
                            if (X_ib_ik_new[1], X_ib_ik_new[2]) not in [(entry[1], entry[2]) for entry in result]:
                                result.append(X_ib_ik_new)
                            self.nforced_scat[tp] += 1

                        self.ediff_scat[tp].append(
                            self.kgrid[tp]["energy"][ib][ik] - self.kgrid[tp]["energy"][ib_prm][ik_prm])
                        ik_prm += step

        result.sort(key=lambda x: x[0])
        return result



    def s_el_eq(self, sname, tp, c, T, k, k_prm):
        """
        return the scattering rate at wave vector k at a certain concentration and temperature
        for a specific elastic scattering mechanisms determined by sname

        Args:
        sname (string): abbreviation of the name of the elastic scatteirng mechanisms; options: IMP, ADE, PIE, DIS
        c (float): carrier concentration
        T (float): the temperature
        k (list): list containing fractional coordinates of the k vector
        k_prm (list): list containing fractional coordinates of the k prime vector
        """

        norm_diff_k = norm(k - k_prm)  # the slope for PIE and IMP don't match with bs_is_isotropic
        if norm_diff_k == 0.0:
            warnings.warn("WARNING!!! same k and k' vectors as input of the elastic scattering equation")
            return 0.0

        if sname.upper() in ["IMP"]:  # ionized impurity scattering
            unit_conversion = 0.001 / e ** 2
            return unit_conversion * e ** 4 * self.egrid["N_II"][c][T] / \
                   (4.0 * pi ** 2 * self.epsilon_s ** 2 * epsilon_0 ** 2 * hbar) \
                   / ((norm_diff_k ** 2 + self.egrid["beta"][c][T][tp] ** 2) ** 2)

        elif sname.upper() in ["ACD"]:  # acoustic deformation potential scattering
            unit_conversion = 1e18 * e
            return unit_conversion * k_B * T * self.E_D[tp] ** 2 / (4.0 * pi ** 2 * hbar * self.C_el)

        elif sname.upper() in ["PIE"]:  # piezoelectric scattering
            unit_conversion = 1e9 / e
            return unit_conversion * e ** 2 * k_B * T * self.P_PIE ** 2 \
                   / (norm_diff_k ** 2 * 4.0 * pi ** 2 * hbar * epsilon_0 * self.epsilon_s)

        elif sname.upper() in ["DIS"]:
            return self.gs

        else:
            raise ValueError("The elastic scattering name {} is not supported!".format(sname))


    def integrate_over_DOSxE_dE(self, func, tp, fermi, T, interpolation_nsteps=None, normalize_energy=False):
        if not interpolation_nsteps:
            interpolation_nsteps = max(200, int(500.0 / len(self.egrid[tp]["energy"])))
        integral = 0.0
        for ie in range(len(self.egrid[tp]["energy"]) - 1):
            E = self.egrid[tp]["energy"][ie]
            dE = (self.egrid[tp]["energy"][ie + 1] - E) / interpolation_nsteps
            if normalize_energy:
                E -= self.cbm_vbm[tp]["energy"]
                fermi -= self.cbm_vbm[tp]["energy"]
            dS = (self.egrid[tp]["DOS"][ie + 1] - self.egrid[tp]["DOS"][ie]) / interpolation_nsteps
            for i in range(interpolation_nsteps):
                # integral += dE * (self.egrid[tp]["DOS"][ie] + i * dS)*func(E + i * dE, fermi, T)*self.Efrequency[tp][ie]
                integral += dE * (self.egrid[tp]["DOS"][ie] + i * dS) * func(E + i * dE, fermi, T)
        return integral
        # return integral/sum(self.Efrequency[tp][:-1])


    # def grid_index_from_list_index(self, list_index, tp):
    #     N = self.kgrid_array[tp].shape
    #     count = list_index
    #     i, j, k = (0,0,0)
    #     while count >= N[2]*N[1]:
    #         count -= N[2]*N[1]
    #         i += 1
    #     while count >= N[2]:
    #         count -= N[2]
    #         j += 1
    #     k = count
    #     return (i,j,k)


    def find_dv(self, grid):
        dv = np.zeros(grid[:, :, :, 0].shape)
        # N is a vector of the number of x, y, and z points
        N = grid.shape

        for i in range(N[0]):
            for j in range(N[1]):
                for k in range(N[2]):
                    if i > 0:
                        dx1 = (grid[i,j,k,0] - grid[i-1,j,k,0]) / 2
                    else:
                        dx1 = grid[i,j,k,0] - (-0.5)
                    if i < N[0] - 1:
                        dx2 = (grid[i+1,j,k,0] - grid[i,j,k,0]) / 2
                    else:
                        dx2 = 0.5 - grid[i,j,k,0]

                    if j > 0:
                        dy1 = (grid[i,j,k,1] - grid[i,j-1,k,1]) / 2
                    else:
                        dy1 = grid[i,j,k,1] - (-0.5)
                    if j < N[1] - 1:
                        dy2 = (grid[i,j+1,k,1] - grid[i,j,k,1]) / 2
                    else:
                        dy2 = 0.5 - grid[i,j,k,1]

                    if k > 0:
                        dz1 = (grid[i,j,k,2] - grid[i,j,k-1,2]) / 2
                    else:
                        dz1 = grid[i,j,k,2] - (-0.5)
                    if k < N[2] - 1:
                        dz2 = (grid[i,j,k+1,2] - grid[i,j,k,2]) / 2
                    else:
                        dz2 = 0.5 - grid[i,j,k,2]
                    # find fractional volume
                    dv[i,j,k] = (dx1 + dx2) * (dy1 + dy2) * (dz1 + dz2)

        # convert from fractional to cartesian (k space) volume
        dv *= self._rec_lattice.volume / (A_to_m * m_to_cm) ** 3
        return dv


    # takes a coordinate grid in the form of a numpy array (CANNOT have missing points) and a function to integrate and
    # finds the integral using finite differences; missing points should be input as 0 in the function
    def integrate_over_k(self, func_grid, tp):
        """
        Args:
            func_grid:

        Returns:

        in the interest of not prematurely optimizing, func_grid must be a perfect grid: the only deviation from
        the cartesian coordinate system can be uniform stretches, as in the distance between adjacent planes of points
        can be any value, but no points can be missing from the next plane

        in this case the format of fractional_grid is a 4d grid
        the last dimension is a vector of the k point fractional coordinates
        the dv grid is 3d and the indexes correspond to those of func_grid
        """
        if func_grid.ndim == 3:
            return np.sum(func_grid * self.dv_grid[tp])
        return [np.sum(func_grid[:,:,:,i] * self.dv_grid[tp]) for i in range(func_grid.shape[3])]



    def integrate_over_BZ(self, prop_list, tp, c, T, xDOS=False, xvel=False, weighted=True):

        weighted = False
        wpower = 1
        if xvel:
            wpower += 1
        integral = np.array([self.gs, self.gs, self.gs])
        for ie in range(len(self.egrid[tp]["energy"]) - 1):
            dE = abs(self.egrid[tp]["energy"][ie + 1] - self.egrid[tp]["energy"][ie])
            sum_over_k = np.array([self.gs, self.gs, self.gs])
            for ib, ik in self.kgrid_to_egrid_idx[tp][ie]:
                k_nrm = self.kgrid[tp]["norm(k)"][ib][ik]
                product = k_nrm ** 2 / self.kgrid[tp]["norm(v)"][ib][ik] * 4 * pi / hbar
                if xvel:
                    product *= self.kgrid[tp]["velocity"][ib][ik]
                for j, p in enumerate(prop_list):
                    if p[0] == "/":
                        product /= self.kgrid[tp][p.split("/")[-1]][c][T][ib][ik]
                    elif p[0] == "1":  # this assumes that the property is 1-f0 for example
                        product *= 1 - self.kgrid[tp][p.split("-")[-1].replace(" ", "")][c][T][ib][ik]
                    else:
                        product *= self.kgrid[tp][p][c][T][ib][ik]
                sum_over_k += product
            if xDOS:
                sum_over_k *= self.egrid[tp]["DOS"][ie]
            if weighted:
                sum_over_k *=self.Efrequency[tp][ie] / float(self.sym_freq[tp][ie])
            integral += sum_over_k * dE

        if weighted:
            return integral
            # return integral / sum([freq ** (wpower) for freq in self.Efrequency[tp][:-1]])
        else:
            return integral
            # return integral / sum([self.egrid[tp]["f0"][c][T][ie][0]*self.Efrequency[tp][ie] for ie in range(len(self.Efrequency[tp][:-1]))])



    def integrate_over_normk(self, prop_list, tp, c, T, xDOS, interpolation_nsteps=None):
        integral = self.gs
        normk_tp = "norm(k)"
        if not interpolation_nsteps:
            interpolation_nsteps = max(200, int(500.0 / len(self.kgrid[tp]["kpoints"][0])))
        for ib in [0]:
            normk_sorted_idx = np.argsort(self.kgrid[tp][normk_tp][ib])
            diff = [0.0 for prop in prop_list]


            for j, ik in enumerate(normk_sorted_idx[:-1]):
                ik_next = normk_sorted_idx[j+1]
                normk = self.kgrid[tp][normk_tp][ib][ik]
                dk = (self.kgrid[tp][normk_tp][ib][ik_next] - normk)/interpolation_nsteps
                if dk == 0.0:
                    continue
                if xDOS:
                    dS = ((self.kgrid[tp][normk_tp][ib][ik_next]/pi)**2 - \
                         (self.kgrid[tp][normk_tp][ib][ik]/pi)**2)/interpolation_nsteps
                for j, p in enumerate(prop_list):
                    if p[0] == "/":
                        diff[j] = (self.kgrid[tp][p.split("/")[-1]][c][T][ib][ik_next] - \
                                        self.kgrid[tp][p.split("/")[-1]][c][T][ib][ik]) / interpolation_nsteps
                    elif p[0] == "1":
                        diff[j] = ((1 - self.kgrid[tp][p.split("-")[-1].replace(" ", "")][c][T][ib][ik_next]) - \
                                  (1 - self.kgrid[tp][p.split("-")[-1].replace(" ", "")][c][T][ib][ik])) / interpolation_nsteps
                    else:
                        diff[j] = (self.kgrid[tp][p][c][T][ib][ik_next] - self.kgrid[tp][p][c][T][ib][ik]) / interpolation_nsteps

                for i in range(interpolation_nsteps):
                    multi = dk
                    for j, p in enumerate(prop_list):
                        if p[0] == "/":
                            multi /= self.kgrid[tp][p.split("/")[-1]][c][T][ib][ik] + diff[j] * i
                        elif "1" in p:
                            multi *= 1 - self.kgrid[tp][p.split("-")[-1].replace(" ", "")][c][T][ib][ik] + diff[j] * i
                        else:
                            multi *= self.kgrid[tp][p][c][T][ib][ik] + diff[j] * i
                    if xDOS:
                        multi *= (self.kgrid[tp][normk_tp][ib][ik]/pi)**2 + dS * i
                    integral += multi
        return integral



    def integrate_over_E(self, prop_list, tp, c, T, xDOS=False, xvel=False, weighted=False, interpolation_nsteps=None):
        # for now I keep weighted as False, to re-enable weighting, all GaAs tests should be re-evaluated.

        weighted = False

        wpower = 1
        if xvel:
            wpower += 1
        imax_occ = len(self.Efrequency[tp][:-1])

        if not interpolation_nsteps:
            interpolation_nsteps = max(200, int(500.0 / len(self.egrid[tp]["energy"])))
            # interpolation_nsteps = 1
        diff = [0.0 for prop in prop_list]
        integral = self.gs
        # for ie in range(len(self.egrid[tp]["energy"]) - 1):
        for ie in range(imax_occ):

            E = self.egrid[tp]["energy"][ie]
            dE = abs(self.egrid[tp]["energy"][ie + 1] - E) / interpolation_nsteps
            if xDOS:
                dS = (self.egrid[tp]["DOS"][ie + 1] - self.egrid[tp]["DOS"][ie]) / interpolation_nsteps
            if xvel:
                dv = (self.egrid[tp]["velocity"][ie + 1] - self.egrid[tp]["velocity"][ie]) / interpolation_nsteps
            for j, p in enumerate(prop_list):
                if "/" in p:
                    diff[j] = (self.egrid[tp][p.split("/")[-1]][c][T][ie + 1] -
                               self.egrid[tp][p.split("/")[-1]][c][T][ie]) / interpolation_nsteps
                elif "1 -" in p:
                    diff[j] = (1 - self.egrid[tp][p.split("-")[-1].replace(" ", "")][c][T][ie + 1] - (1- \
                               self.egrid[tp][p.split("-")[-1].replace(" ", "")][c][T][ie])) / interpolation_nsteps
                else:
                    diff[j] = (self.egrid[tp][p][c][T][ie + 1] - self.egrid[tp][p][c][T][ie]) / interpolation_nsteps
            if weighted:
                dweight = (self.Efrequency[tp][ie+1] / float(self.sym_freq[tp][ie+1]) - \
                          self.Efrequency[tp][ie] / float(self.sym_freq[tp][ie]) ) /interpolation_nsteps
            for i in range(interpolation_nsteps):
                multi = dE
                for j, p in enumerate(prop_list):
                    if p[0] == "/":
                        multi /= self.egrid[tp][p.split("/")[-1]][c][T][ie] + diff[j] * i
                    elif "1 -" in p:
                        multi *= 1 - self.egrid[tp][p.split("-")[-1].replace(" ", "")][c][T][ie] + diff[j] * i
                    else:
                        multi *= self.egrid[tp][p][c][T][ie] + diff[j] * i
                if xDOS:
                    multi *= self.egrid[tp]["DOS"][ie] + dS * i
                if xvel:
                    multi *= self.egrid[tp]["velocity"][ie] + dv * i
                if weighted:
                    # integral += multi * self.Efrequency[tp][ie] ** wpower
                    integral += multi * (self.Efrequency[tp][ie] / float(self.sym_freq[tp][ie]) + dweight * i)
                else:
                    integral += multi
        if weighted:
            return integral
            # return integral/(sum(self.Efrequency[tp][:-1]))
        else:
            return integral



    def integrate_over_X(self, tp, X_E_index, integrand, ib, ik, c, T, sname=None, g_suffix=""):
        """
        integrate numerically with a simple trapezoidal algorithm.
        Args:
            tp (str): 'n' or 'p' type
            X_E_index ([[[(float, int, int)]]]): list of (X, ib', ik') for each
                k-point at each band
            integrand (func): the integrand function; options: el_integrand_X
                or inel_integrand_X for elastic and inelastic respectively
            ib (int): the band index
            ik (int): the k-point index
            c (float): the carrier concentration
            T (float): the temperature
            sname (str): the scattering name (see options in the documentation
                of el_integrand_X and inel_integrand_X functions
            g_suffix:
        Returns (float or numpy.array): the integrated value/vector
        """
        summation = 0.0
        if len(X_E_index[ib][ik]) == 0:
            raise ValueError("enforcing scattering points did NOT work, {}[{}][{}] is empty".format(X_E_index, ib, ik))
        X, ib_prm, ik_prm = X_E_index[ib][ik][0]
        current_integrand = integrand(tp, c, T, ib, ik, ib_prm, ik_prm, X, sname=sname, g_suffix=g_suffix)

        ikp = 0
        while ikp < len(X_E_index[ib][ik]) - 1:
            DeltaX = X_E_index[ib][ik][ikp + 1][0] - X_E_index[ib][ik][ikp][0]
            same_X_ks = [self.kgrid[tp]['cartesian kpoints'][ib_prm][ik_prm]]
            same_X_ks_integrands = [current_integrand]
            loop_found = False
            while DeltaX < 0.01 and ikp < len(X_E_index[ib][ik]) - 2:
                ikp += 1
                loop_found = True
                X, ib_prm, ik_prm = X_E_index[ib][ik][ikp]
                same_X_ks.append(self.kgrid[tp]['cartesian kpoints'][ib_prm][ik_prm])
                same_X_ks_integrands.append(integrand(tp, c, T, ib, ik, ib_prm, ik_prm, X, sname=sname, g_suffix=g_suffix))
                DeltaX = X_E_index[ib][ik][ikp + 1][0] - X_E_index[ib][ik][ikp][0]

            if len(same_X_ks) > 1:
                m = np.sum(same_X_ks, axis=0)/len(same_X_ks)
                same_X_ks = np.array(same_X_ks) - m
                same_X_ks_sort, ks_indexes = sort_angles(same_X_ks)
                same_X_ks_sort = np.vstack((same_X_ks_sort, same_X_ks_sort[0]))
                ks_indexes.append(ks_indexes[0])
                sm = 0.0
                for j in range(len(ks_indexes) - 1):
                    angle = get_angle(same_X_ks_sort[j+1], same_X_ks_sort[j])
                    sm += (same_X_ks_integrands[ks_indexes[j+1]] + \
                           same_X_ks_integrands[ks_indexes[j]])/2.0 * angle
                dum = sm/(2*pi)/2.0
                ikp += 1

            if not loop_found:
                dum = current_integrand / 2.0
                ikp += 1

            X, ib_prm, ik_prm = X_E_index[ib][ik][ikp]
            current_integrand = integrand(tp, c, T, ib, ik, ib_prm, ik_prm, X,
                                          sname=sname, g_suffix=g_suffix)
            if np.sum(current_integrand) == 0.0:
                dum *= 2
            elif np.sum(dum) == 0.0:
                dum = current_integrand
            else:
                dum += current_integrand / 2.0
            summation += dum * DeltaX  # In case of two points with the same X, DeltaX==0 so no duplicates
        return summation



    def el_integrand_X(self, tp, c, T, ib, ik, ib_prm, ik_prm, X, sname=None, g_suffix=""):
        """
        returns the evaluated (float) expression inside the elastic equations
            to be integrated over angles, dX.
        Args:
            tp (str): "n" or "p" type
            c (float): carrier concentration/doping in cm**-3
            T (float): the temperature
            ib (int): the band index starting from 0 (CBM/VBM)
            ik (int): the k-point index
            ib_prm (int): ib' (band index for k' state)
            ik_prm (int): ik' (k-index for k' state)
            X (float): the angle between k and k'
            sname (str): elastic scattering name: 'ACD', 'PIE', 'IMP'
            g_suffix (str): '' or '_th' (th for thermal)
        Returns (float): the integrand for elastic scattering integration
        """
        k = self.kgrid[tp]["cartesian kpoints"][ib][ik]
        k_prm = self.kgrid[tp]["cartesian kpoints"][ib_prm][ik_prm]

        if k[0] == k_prm[0] and k[1] == k_prm[1] and k[2] == k_prm[2]:
            return np.array(
                [0.0, 0.0, 0.0])  # self-scattering is not defined;regardless, the returned integrand must be a vector


        return (1 - X) * self.kgrid[tp]["norm(k)"][ib_prm][ik_prm] ** 2 * self.s_el_eq(sname, tp, c, T, k, k_prm) \
               * self.G(tp, ib, ik, ib_prm, ik_prm, X) / (self.kgrid[tp]["norm(v)"][ib_prm][ik_prm] / sq3)



    def inel_integrand_X(self, tp, c, T, ib, ik, ib_prm, ik_prm, X, sname=None, g_suffix=""):
        """
        returns the evaluated (float) expression of the S_o & S_i(g) integrals.
        Args:
            tp (str): "n" or "p" type
            c (float): carrier concentration/doping in cm**-3
            T (float): the temperature
            ib (int): the band index starting from 0 (CBM/VBM)
            ik (int): the k-point index
            ib_prm (int): ib' (band index for k' state)
            ik_prm (int): ik' (k-index for k' state)
            X (float): the angle between k and k'
            sname (str): scattering name: 'S_oX_Eplus_ik', 'S_oX_Eminus_ik',
                'S_iX_Eplus_ik' or 'S_iX_Eminus_ik'
            g_suffix (str): '' or '_th' (th for thermal)
        Returns (float): the integrand for POP scattering (to be integrated
            over X)
        """
        # if abs(self.kgrid[tp]['energy'][ib_prm][ik_prm] - \
        #         self.kgrid[tp]['energy'][ib][ik]) < \
        #                         hbar*self.kgrid[tp]["W_POP"][ib][ik]/2:
        #     return 0.0
        if tp == "n" and 'minus' in sname and self.kgrid[tp]["energy"][ib][ik]-hbar*self.kgrid[tp]["W_POP"][ib][ik]<self.cbm_vbm[tp]["energy"]:
            return 0.0
        if tp == "p" and 'plus' in sname and self.kgrid[tp]["energy"][ib][ik]+hbar*self.kgrid[tp]["W_POP"][ib][ik]>self.cbm_vbm[tp]["energy"]:
            return 0.0
        # elif tp=='n':
        #     print('abs(energy_diff) = {}'.format(abs(self.kgrid[tp]['energy'][ib_prm][ik_prm] - self.kgrid[tp]['energy'][ib][ik])))
        k = self.kgrid[tp]["cartesian kpoints"][ib][ik]
        f_th = self.kgrid[tp]["f_th"][c][T][ib][ik]
        k_prm = self.kgrid[tp]["cartesian kpoints"][ib_prm][ik_prm]
        v_prm = self.kgrid[tp]["velocity"][ib_prm][ik_prm]
        if tp == "n":
            f = self.kgrid[tp]["f"][c][T][ib][ik]
            f_prm = self.kgrid[tp]["f"][c][T][ib_prm][ik_prm]
        else:
            f = 1 - self.kgrid[tp]["f"][c][T][ib][ik]
            f_prm = 1 - self.kgrid[tp]["f"][c][T][ib_prm][ik_prm]

        if k[0] == k_prm[0] and k[1] == k_prm[1] and k[2] == k_prm[2]:
            # return np.array([0.0, 0.0, 0.0])  # self-scattering is not defined;regardless, the returned integrand must be a vector
            return 0.0
        fermi = self.fermi_level[c][T]

        N_POP = self.kgrid[tp]["N_POP"][c][T][ib][ik]
        # N_POP = 1 / (np.exp(hbar * self.kgrid[tp]["W_POP"][ib][ik] / (k_B * T)) - 1)

        norm_diff = norm(k - k_prm)
        # if tp=='n' and norm_diff < 0.1:
        #     print('energy: {}'.format(self.kgrid[tp]['energy'][ib][ik]))
        #     print('energy: {}'.format(self.kgrid[tp]['energy'][ib_prm][ik_prm]))
        #     print('norm_diff: {}'.format(norm_diff))
        #     print
        if norm_diff < 1e-4:
            return 0.0


        # the term norm(k_prm)**2 is wrong in practice as it can be too big and originally we integrate |k'| from 0
        #TODO: this norm(v) in the following may need a /sq3
        # integ = self.kgrid[tp]["norm(k)"][ib_prm][ik_prm]**2*self.G(tp, ib, ik, ib_prm, ik_prm, X)/\
        #         (self.kgrid[tp]["norm(v)"][ib_prm][ik_prm]*norm_diff**2/sq3)
        # only changing ik_prm of norm(k) to ik made S_o look more like isotropic
        integ = self.kgrid[tp]["norm(k)"][ib][ik]**2*self.G(tp, ib, ik, ib_prm, ik_prm, X)/\
                (self.kgrid[tp]["norm(v)"][ib][ik]*norm_diff**2/sq3)

        # the following worked ok at superfine, the final POP and g matches with isotropic but S_i and S_o match are not good!
        if "S_i" in sname:
            integ *= X * self.kgrid[tp]["g" + g_suffix][c][T][ib_prm][ik_prm]
            if "minus" in sname:
                integ *= (1 - f) * N_POP + f * (1 + N_POP)
            elif "plus" in sname:
                integ *= (1 - f) * (1 + N_POP) + f * N_POP
            else:
                raise ValueError('"plus" or "minus" must be in sname for phonon absorption and emission respectively')
        elif "S_o" in sname:
            if "minus" in sname:
                integ *= (1 - f_prm) * (1 + N_POP) + f_prm * N_POP # interestingly f or f_prm does NOT make any difference (maybe close energies?)
            elif "plus" in sname:
                integ *= (1 - f_prm) * N_POP + f_prm * (1 + N_POP)
            else:
                raise ValueError('"plus" or "minus" must be in sname for phonon absorption and emission respectively')
        else:
            raise ValueError('Unsupported inelastic scattering name: {}'.format(sname))
        return integ



    def s_inel_eq_isotropic(self, once_called=False):
        """
        calclates the inelastic S_i and S_o scattering rates in the kgrid based
            on the isotropic formulation (integrated equations from Rode)
        Args:
            once_called (bool): since scattering out, S_o, needs to be
                calculated only once (not a function of g), we use this flag
        Returns:
            updates values of S_i and S_o (np.array at each k-point) in kgrid
        """
        for tp in ["n", "p"]:
            for c in self.dopings:
                for T in self.temperatures:
                    for ib in range(len(self.kgrid[tp]["energy"])):
                        # only when very large # of k-points are present, make sense to parallelize as this function
                        # has become fast after better energy window selection
                        if self.parallel and len(self.kgrid[tp]["size"]) * \
                                max(self.kgrid[tp]["size"]) > 1000000:
                            # if False:
                            results = Parallel(n_jobs=self.num_cores)(
                                delayed(calculate_Sio)(tp, c, T, ib, ik,
                                once_called, self.kgrid, self.cbm_vbm,
                                self.epsilon_s, self.epsilon_inf) for ik in
                                    range(len(self.kgrid[tp]["kpoints"][ib])))
                        else:
                            results = [calculate_Sio(tp, c, T, ib, ik,
                                    once_called, self.kgrid, self.cbm_vbm,
                                    self.epsilon_s, self.epsilon_inf) for ik in
                                    range(len(self.kgrid[tp]["kpoints"][ib]))]

                        for ik, res in enumerate(results):
                            self.kgrid[tp]["S_i"][c][T][ib][ik] = res[0]
                            self.kgrid[tp]["S_i_th"][c][T][ib][ik] = res[1]
                            if not once_called:
                                self.kgrid[tp]["S_o"][c][T][ib][ik] = res[2]
                                self.kgrid[tp]["S_o_th"][c][T][ib][ik] = res[3]



    def s_inelastic(self, sname=None, g_suffix=""):
        for tp in ["n", "p"]:
            for c in self.dopings:
                for T in self.temperatures:
                    for ib in range(len(self.kgrid[tp]["energy"])):
                        for ik in range(len(self.kgrid[tp]["kpoints"][ib])):
                            summation = np.array([0.0, 0.0, 0.0])
                            for X_E_index_name in ["X_Eplus_ik", "X_Eminus_ik"]:
                                summation += self.integrate_over_X(tp, self.kgrid[tp][X_E_index_name],
                                                                   self.inel_integrand_X,
                                                                   ib=ib, ik=ik, c=c, T=T, sname=sname + X_E_index_name,
                                                                   g_suffix=g_suffix)
                            self.kgrid[tp][sname][c][T][ib][ik] = summation * e ** 2 * self.kgrid[tp]["W_POP"][ib][ik] / (4 * pi * hbar) * (1 / self.epsilon_inf - 1 / self.epsilon_s) / epsilon_0 * 100 / e


                            # if norm(self.kgrid[tp][sname][c][T][ib][ik]) < 1:
                            #     self.kgrid[tp][sname][c][T][ib][ik] = [1, 1, 1]
                            # if norm(self.kgrid[tp][sname][c][T][ib][ik]) > 1e5:
                            #     print tp, c, T, ik, ib, summation, self.kgrid[tp][sname][c][T][ib][ik]



    def s_el_eq_isotropic(self, sname, tp, c, T, ib, ik):
        """
        returns elastic scattering rate (a numpy vector) at given point
        (i.e. k-point, c, T) in isotropic formulation (i.e. if
        self.bs_is_isotropic==True). This assumption significantly simplifies
        the model and the integrated rates at each k/energy directly extracted
        from the literature can be used here.
        Args:
            sname (str): elastic scattering name: 'ACD', 'IMP', 'PIE', 'DIS'
            tp (str): 'n' or 'p' type respectively for conduction and valence
            c (float): carrier concentration
            T (float): temperature
            ib (int): band index starting from 0 (0 for CBM/VBM bands)
            ik (int): k-point index
        Returns (float): scalar (since assumed isotropic) scattering rate.
        """
        v = self.kgrid[tp]["norm(v)"][ib][ik] / sq3  # because of isotropic assumption, we treat the BS as 1D
        knrm = self.kgrid[tp]["norm(k)"][ib][ik]
        par_c = self.kgrid[tp]["c"][ib][ik]

        if sname.upper() == "ACD":
            # The following two lines are from Rode's chapter (page 38)
            return (k_B * T * self.E_D[tp] ** 2 * knrm ** 2) / (3 * pi * hbar ** 2 * self.C_el * 1e9 * v) \
                   * (3 - 8 * par_c ** 2 + 6 * par_c ** 4) * e * 1e20

        elif sname.upper() == "IMP":
            # double-checked the units and equation on 5/12/2017
            # The following is a variation of Dingle's theory available in [R]
            beta = self.egrid["beta"][c][T][tp]
            B_II = (4 * knrm ** 2 / beta ** 2) / (1 + 4 * knrm ** 2 / beta ** 2) + 8 * (beta ** 2 + 2 * knrm ** 2) / (
            beta ** 2 + 4 * knrm ** 2) * par_c ** 2 + \
                   (3 * beta ** 4 + 6 * beta ** 2 * knrm ** 2 - 8 * knrm ** 4) / (
                   (beta ** 2 + 4 * knrm ** 2) * knrm ** 2) * par_c ** 4
            D_II = 1 + 2 * beta ** 2 * par_c ** 2 / knrm ** 2 + 3 * beta ** 4 * par_c ** 4 / (4 * knrm ** 4)

            return abs((e ** 4 * abs(self.egrid["N_II"][c][T])) / (
                8 * pi * v * self.epsilon_s ** 2 * epsilon_0 ** 2 * hbar ** 2 *
                knrm ** 2) * (D_II * log(1 + 4 * knrm ** 2 / beta ** 2) - B_II) * 3.89564386e27)

        elif sname.upper() == "PIE":
            return (e ** 2 * k_B * T * self.P_PIE ** 2) / (
                6 * pi * hbar ** 2 * self.epsilon_s * epsilon_0 * v) * (
                       3 - 6 * par_c ** 2 + 4 * par_c ** 4) * 100 / e

        elif sname.upper() == "DIS":
            return (self.N_dis * e ** 4 * knrm) / (
            hbar ** 2 * epsilon_0 ** 2 * self.epsilon_s ** 2 * (self._vrun.lattice.c * A_to_nm) ** 2 * v) \
                   / (self.egrid["beta"][c][T][tp] ** 4 * (
            1 + (4 * knrm ** 2) / (self.egrid["beta"][c][T][tp] ** 2)) ** 1.5) \
                   * 2.43146974985767e42 * 1.60217657 / 1e8;

        else:
            raise ValueError('The elastic scattering name "{}" is NOT supported.'.format(sname))



    def s_elastic(self, sname):
        """
        the scattering rate equation for each elastic scattering name (sname)
        Args:
            sname (st): elastic scattering name: 'IMP', 'ADE', 'PIE', 'DIS'
        Returns:
            it directly calculates the scattering rate at each k-point at each
                c and T (self.kgrid[tp][sname][c][T][ib][ik])
        """
        sname = sname.upper()

        for tp in ["n", "p"]:
            self.egrid[tp][sname] = {c: {T: np.array([[0.0, 0.0, 0.0] for i in
                    range(len(self.egrid[tp]["energy"]))]) for T in
                    self.temperatures} for c in self.dopings}
            self.kgrid[tp][sname] = {c: {T: np.array([[[0.0, 0.0, 0.0] for i in
                    range(len(self.kgrid[tp]["kpoints"][j]))]
                    for j in range(self.cbm_vbm[tp]["included"])]) for T in
                    self.temperatures} for c in self.dopings}
            for c in self.dopings:
                for T in self.temperatures:
                    for ib in range(len(self.kgrid[tp]["energy"])):
                        for ik in range(len(self.kgrid[tp]["kpoints"][ib])):
                            if self.bs_is_isotropic:
                                self.kgrid[tp][sname][c][T][ib][ik] = self.s_el_eq_isotropic(sname, tp, c, T, ib, ik)
                            else:
                                summation = self.integrate_over_X(tp, X_E_index=self.kgrid[tp]["X_E_ik"],
                                                                  integrand=self.el_integrand_X,
                                                                  ib=ib, ik=ik, c=c, T=T, sname=sname, g_suffix="")
                                self.kgrid[tp][sname][c][T][ib][ik] = abs(summation) * 2e-7 * pi / hbar
                                if norm(self.kgrid[tp][sname][c][T][ib][ik]) < 100 and sname not in ["DIS"]:
                                    print("WARNING!!! here scattering {} < 1".format(sname))
                                    # if self.kgrid[tp]["df0dk"][c][T][ib][ik][0] > 1e-32:
                                    #     print self.kgrid[tp]["df0dk"][c][T][ib][ik]
                                    print(self.kgrid[tp]["X_E_ik"][ib][ik])

                                    self.kgrid[tp][sname][c][T][ib][ik] = [1e10, 1e10, 1e10]

                                if norm(self.kgrid[tp][sname][c][T][ib][ik]) > 1e20:
<<<<<<< HEAD
                                    print("WARNING!!! TOO LARGE of scattering rate for {}:".format(sname))
                                    print(summation)
                                    print(self.kgrid[tp]["X_E_ik"][ib][ik])
                                    #print
=======
                                    print self.kgrid[tp]['kpoints'][ib][ik]
                                    print self.kgrid[tp]['cartesian kpoints'][ib][ik]
                                    print self.kgrid[tp]['velocity'][ib][ik]
                                    print "WARNING!!! TOO LARGE of scattering rate for {}:".format(sname)
                                    print self.kgrid[tp][sname][c][T][ib][ik]
                                    print self.kgrid[tp]["X_E_ik"][ib][ik]
                                    print
>>>>>>> f1c50d44
                            self.kgrid[tp]["_all_elastic"][c][T][ib][ik] += self.kgrid[tp][sname][c][T][ib][ik]

                        # logging.debug("relaxation time at c={} and T= {}: \n {}".format(c, T, self.kgrid[tp]["relaxation time"][c][T][ib]))
                        # logging.debug("_all_elastic c={} and T= {}: \n {}".format(c, T, self.kgrid[tp]["_all_elastic"][c][T][ib]))
                        self.kgrid[tp]["relaxation time"][c][T][ib] = 1 / self.kgrid[tp]["_all_elastic"][c][T][ib]



    def map_to_egrid(self, prop_name, c_and_T_idx=True, prop_type="vector"):
        """
        maps a propery from kgrid to egrid conserving the nomenclature.
            The mapped property w/ format: kgrid[tp][prop_name][c][T][ib][ik]
            will have the format: egrid[tp][prop_name][c][T][ie]
        Args:
            prop_name (string): the name of the property to be mapped. It must be available in the kgrid.
            c_and_T_idx (bool): if True, the propetry will be calculated and maped at each concentration, c, and T
            prop_type (str): options are "scalar", "vector", "tensor"
        Returns (float or numpy.array): egrid[tp][prop_name][c][T][ie]
        """
        if not c_and_T_idx:
            self.initialize_var("egrid", prop_name, prop_type, initval=self.gs, is_nparray=True, c_T_idx=False)
            for tp in ["n", "p"]:

                if not self.gaussian_broadening:
                    for ie, en in enumerate(self.egrid[tp]["energy"]):
                        first_ib = self.kgrid_to_egrid_idx[tp][ie][0][0]
                        first_ik = self.kgrid_to_egrid_idx[tp][ie][0][1]
                        for ib, ik in self.kgrid_to_egrid_idx[tp][ie]:
                            # if norm(self.kgrid[tp][prop_name][ib][ik]) / norm(self.kgrid[tp][prop_name][first_ib][first_ik]) > 1.25 or norm(self.kgrid[tp][prop_name][ib][ik]) / norm(self.kgrid[tp][prop_name][first_ib][first_ik]) < 0.8:
                            #     logging.debug('ERROR! Some {} values are more than 25% different at k points with the same energy.'.format(prop_name))
                            #     print('first k: {}, current k: {}'.format(norm(self.kgrid[tp][prop_name][first_ib][first_ik]), norm(self.kgrid[tp][prop_name][ib][ik])))
                            #     print('current energy, first energy, ik, first_ik')
                            #     print(self.kgrid[tp]['energy'][ib][ik], self.kgrid[tp]['energy'][first_ib][first_ik], ik, first_ik)
                            # if self.bs_is_isotropic and prop_type == "vector":
                            if False:
                                self.egrid[tp][prop_name][ie] += norm(self.kgrid[tp][prop_name][ib][ik]) / sq3
                            else:
                                self.egrid[tp][prop_name][ie] += self.kgrid[tp][prop_name][ib][ik]
                        self.egrid[tp][prop_name][ie] /= len(self.kgrid_to_egrid_idx[tp][ie])
                else:
                    raise NotImplementedError(
                        "Guassian Broadening is NOT well tested and abandanded at the begining due to inaccurate results")
        else:
            self.initialize_var("egrid", prop_name, prop_type, initval=self.gs, is_nparray=True, c_T_idx=True)
            for tp in ["n", "p"]:
                if not self.gaussian_broadening:

                    for c in self.dopings:
                        for T in self.temperatures:
                            for ie, en in enumerate(self.egrid[tp]["energy"]):
                                first_ib = self.kgrid_to_egrid_idx[tp][ie][0][0]
                                first_ik = self.kgrid_to_egrid_idx[tp][ie][0][1]
                                for ib, ik in self.kgrid_to_egrid_idx[tp][ie]:
                                    # if self.bs_is_isotropic and prop_type == "vector":
                                    if False:
                                        self.egrid[tp][prop_name][c][T][ie] += norm(
                                            self.kgrid[tp][prop_name][c][T][ib][ik]) / sq3
                                    else:
                                        self.egrid[tp][prop_name][c][T][ie] += self.kgrid[tp][prop_name][c][T][ib][ik]
                                self.egrid[tp][prop_name][c][T][ie] /= len(self.kgrid_to_egrid_idx[tp][ie])

                            # df0dk must be negative but we used norm for df0dk when isotropic
                            # if prop_name in ["df0dk"] and self.bs_is_isotropic:
                            #     self.egrid[tp][prop_name][c][T] *= -1
                else:
                    raise NotImplementedError(
                        "Guassian Broadening is NOT well tested and abandanded at the begining due to inaccurate results")



    def find_fermi_k(self, tolerance=0.001):
        closest_energy = {c: {T: None for T in self.temperatures} for c in self.dopings}
        self.f0_array = {c: {T: {tp: range(self.num_bands[tp]) for tp in ['n', 'p']} for T in self.temperatures} for c in self.dopings}
        self.calc_doping = {c: {T: {'n': None, 'p': None} for T in self.temperatures} for c in self.dopings}
        #energy = self.array_from_kgrid('energy', 'n', fill=1000)
        for c in self.dopings:
            tp = get_tp(c)
            tol = tolerance * abs(c)
            for T in self.temperatures:
                step = 0.1
                range_of_energies = np.arange(self.cbm_vbm[tp]['energy'] - 2, self.cbm_vbm[tp]['energy'] + 2.1, step)
                diff = 1000 * abs(c)
                while(diff > tol):
                    # try a number for fermi level
                    diffs = {}
                    for e_f in range_of_energies:
                        # calculate distribution in both conduction and valence bands
                        f_con = 1 / (np.exp((self.energy_array['n'] - e_f) / (k_B * T)) + 1)
                        f_val = 1 / (np.exp((self.energy_array['p'] - e_f) / (k_B * T)) + 1)
                        # see if it is close to concentration
                        n_concentration = self.integrate_over_states(f_con, 'n')[0]
                        p_concentration = self.integrate_over_states(1 - f_val, 'p')[0]
                        diffs[e_f] = abs((p_concentration - n_concentration) - c)
                    # compare all the numbers and zoom in on the closest
                    closest_energy[c][T] = min(diffs, key=diffs.get)
                    range_of_energies = np.arange(closest_energy[c][T] - step, closest_energy[c][T] + step, step / 10)
                    step /= 10
                    diff = diffs[closest_energy[c][T]]
                # find the calculated concentrations (dopings) of each type at the determined fermi level
                e_f = closest_energy[c][T]
                for j, tp in enumerate(['n', 'p']):
                    for ib in range(self.num_bands[tp]):
                        self.f0_array[c][T][tp][ib] = 1 / (np.exp((self.energy_array[tp][ib][:,:,:,0] - e_f) / (k_B * T)) + 1)
                    self.calc_doping[c][T][tp] = self.integrate_over_states(j - np.array(self.f0_array[c][T][tp]), tp)
        return closest_energy



    def find_fermi(self, c, T, tolerance=0.005, tolerance_loose=0.03,
                   alpha=0.05, max_iter=5000):
        """
        finds the Fermi level at a given c and T at egrid (i.e. DOS)
        Args:
            c (float): The doping concentration;
                c < 0 indicate n-tp (i.e. electrons) and c > 0 for p-tp
            T (float): The temperature.
            tolerance (0<float<1): convergance threshold for relative error
            tolerance_loose (0<float<1): maximum relative error allowed
                between the calculated and input c
            alpha (float < 1): the fraction of the linear interpolation
                towards the actual fermi at each iteration
            max_iter (int): after this many iterations the function returns
                even if it is not converged
        Returns:
            The fitted/calculated Fermi level
        """

        # initialize parameters
        relative_error = self.gl
        niter = 0.0
        temp_doping = {"n": -0.01, "p": +0.01}
        typ = get_tp(c)
        typj = ["n", "p"].index(typ)
        fermi = self.cbm_vbm[typ]["energy"] + 0.01 * (-1)**typj # addition is to ensure Fermi is not exactly 0.0
        # fermi = self.egrid[typ]["energy"][0]
        print("calculating the fermi level at temperature: {} K".format(T))
        funcs = [lambda E, fermi0, T: f0(E, fermi0, T), lambda E, fermi0, T: 1 - f0(E, fermi0, T)]
        calc_doping = (-1) ** (typj + 1) / self.volume / (A_to_m * m_to_cm) ** 3 \
                      * abs(self.integrate_over_DOSxE_dE(func=funcs[typj], tp=typ, fermi=fermi, T=T))

        def linear_iteration(relative_error, fermi, calc_doping,
                             iterations, niter):
            tune_alpha = 1.0
            while (relative_error > tolerance) and (niter < iterations):
                niter += 1  # to avoid an infinite loop
                if niter / max_iter > 0.5:  # to avoid oscillation we re-adjust alpha at each iteration
                    tune_alpha = 1 - niter / max_iter
                # fermi += (-1) ** (typj) * alpha * tune_alpha * (calc_doping - c) / abs(c + calc_doping) * fermi
                fermi += alpha * tune_alpha * (calc_doping - c) / abs(
                    c + calc_doping) * abs(fermi)
                if abs(
                        fermi) < 1e-5:  # switch sign when getting really close to 0 as otherwise will never converge
                    fermi = fermi * -1

                for j, tp in enumerate(["n", "p"]):
                    integral = 0.0
                    for ie in range((1 - j) * self.cbm_dos_idx,
                                    (1 - j) * len(
                                        self.dos) + j * self.vbm_dos_idx - 1):
                        integral += (self.dos[ie + 1][1] + self.dos[ie][
                            1]) / 2 * funcs[j](self.dos[ie][0], fermi, T) * \
                                    (self.dos[ie + 1][0] - self.dos[ie][0])
                    temp_doping[tp] = (-1) ** (j + 1) * abs(
                        integral / (self.volume * (A_to_m * m_to_cm) ** 3))
                calc_doping = temp_doping["n"] + temp_doping["p"]
                if abs(calc_doping) < 1e-2:
                    calc_doping = np.sign(
                        calc_doping) * 0.01  # just so that calc_doping doesn't get stuck to zero!
                # calculate the relative error from the desired concentration, c
                relative_error = abs(calc_doping - c) / abs(c)
            return relative_error, fermi, calc_doping, niter


        relative_error, fermi, calc_doping, niter = linear_iteration(
            relative_error, fermi, calc_doping, iterations=50, niter=niter)
        if relative_error <= tolerance:
            self.egrid["calc_doping"][c][T]["n"] = temp_doping["n"]
            self.egrid["calc_doping"][c][T]["p"] = temp_doping["p"]
            logging.info(
                "fermi at {} 1/cm3 and {} K after {} iterations: {}".format(
                    c, T, int(niter), fermi))
            return fermi

        # start with a simple grid search with maximum 6(2nstep+1) iterations
        step = 0.1
        nstep = 20
        fermi0 = fermi
        min_diff = 1e32
        for i in range(5):
            if i > 0:
                nsetps = 10
            for coeff in range(-nstep, nstep+1):
                niter += 1
                fermi = fermi0 + coeff*step
                for j, tp in enumerate(["n", "p"]):
                    integral = 0.0
                    for ie in range((1 - j) * self.cbm_dos_idx,
                                    (1 - j) * len(
                                        self.dos) + j * self.vbm_dos_idx - 1):
                        integral += (self.dos[ie + 1][1] + self.dos[ie][
                            1]) / 2 * funcs[j](self.dos[ie][0], fermi, T) * \
                                    (self.dos[ie + 1][0] - self.dos[ie][0])
                    temp_doping[tp] = (-1) ** (j + 1) * abs(
                        integral / (self.volume * (A_to_m * m_to_cm) ** 3))
                calc_doping = temp_doping["n"] + temp_doping["p"]
                if abs(calc_doping - c) / abs(c) < relative_error:
                    relative_error = abs(calc_doping - c) / abs(c)
                    self.egrid["calc_doping"][c][T]["n"] = temp_doping["n"]
                    self.egrid["calc_doping"][c][T]["p"] = temp_doping["p"]
                    if relative_error < tolerance:
                        logging.info(
                            "fermi at {} 1/cm3 and {} K after {} iterations: {}".format(
                                c, T, int(niter), fermi))
                        return fermi
                    fermi0 = fermi
            step /= 10

        relative_error, fermi, calc_doping, niter = linear_iteration(
            relative_error, fermi, calc_doping, iterations=max_iter, niter=niter)

        logging.info("fermi at {} 1/cm3 and {} K after {} iterations: {}".format(c, T, int(niter), fermi))
        if relative_error > tolerance_loose:
            raise ValueError('The calculated concentration is not within {}%'
                             'of the given value ({}) at T={}'.format(
                                                tolerance_loose*100, c, T))
        return fermi



    def inverse_screening_length(self, c, T):
        """
        Args:
            c (float): the carrier concentration (to get the fermi level)
            T (float): the temperature
        Returns (float): the inverse screening length (beta) in 1/nm units
        """
        beta = {}
        for tp in ["n", "p"]:
            # TODO: the integration may need to be revised. Careful testing of IMP scattering against expt is necessary
            integral = self.integrate_over_normk(prop_list=["f0","1-f0"], tp=tp, c=c, T=T, xDOS=True)
            integral = sum(integral)/3
            # logging.debug('integral_over_norm_k')
            # logging.debug(integral)

            # from aMoBT ( or basically integrate_over_normk )
            beta[tp] = (e**2 / (self.epsilon_s * epsilon_0*k_B*T) * integral * 6.241509324e27)**0.5
        return beta



    def to_file(self, dir_path='.', fname='amsetrun', force_write=True):
        if not force_write:
            n = 1
            fname0 = fname
            while os.path.exists(os.path.join(dir_path, '{}.json.gz'.format(fname))):
                warnings.warn('The file, {} exists. AMSET outputs will be '
                        'written in {}'.format(fname, fname0+'_'+str(n)))
                fname = fname0 + '_' + str(n)
                n += 1

        # make the output dict
        out_d = {'kgrid': self.kgrid, 'egrid': self.egrid}

        # write the output dict to file
        with gzip.GzipFile(
                os.path.join(dir_path, '{}.json.gz'.format(fname)), 'w') as fp:
            jsonstr = json.dumps(out_d, cls=MontyEncoder)
            fp.write(jsonstr)



    def to_json(self, kgrid=True, trimmed=False, max_ndata=None, nstart=0):
        """
        writes the kgrid and egird to json files
        Args:
            kgrid (bool): whether to also write kgrid to kgrid.json
            trimmed (bool): if trimmed some properties (dict keys) will be
                removed to save space
            max_ndata (int): the maximum index from the CBM/VBM written to file
            nstart (int): the initial list index of a property written to file
        Returns: egrid.json and (optional) kgrid.json file(s)
        """
        if not max_ndata:
            max_ndata = int(self.gl)
        egrid = deepcopy(self.egrid)
        if trimmed:
            nmax = int(min([max_ndata + 1, min([len(egrid["n"]["energy"]),
                                                len(egrid["p"]["energy"])])]))
            for tp in ["n", "p"]:
                for key in egrid[tp]:
                    if key in ["size"]:
                        continue
                    try:
                        for c in self.dopings:
                            for T in self.temperatures:
                                if tp == "n":
                                    egrid[tp][key][c][T] = self.egrid[tp][key][c][T][nstart:nstart + nmax]
                                else:
                                    egrid[tp][key][c][T] = self.egrid[tp][key][c][T][::-1][nstart:nstart + nmax]
                    except:
                        try:
                            if tp == "n":
                                egrid[tp][key] = self.egrid[tp][key][nstart:nstart + nmax]
                            else:
                                egrid[tp][key] = self.egrid[tp][key][::-1][nstart:nstart + nmax]
                        except:
                            if key not in ['mobility']:
                                logging.warning('in to_json: cutting {} '
                                                'in egrid failed!'.format(key))

        with open("egrid.json", 'w') as fp:
            json.dump(egrid, fp, sort_keys=True, indent=4, ensure_ascii=False, cls=MontyEncoder)

        # self.kgrid trimming
        if kgrid:
            start_time = time.time()
            kgrid = deepcopy(self.kgrid)
            print("time to copy kgrid = {} seconds".format(time.time() - start_time))
            if trimmed:
                nmax = min([max_ndata + 1, min([len(kgrid["n"]["kpoints"][0]), len(kgrid["p"]["kpoints"][0])])])
                for tp in ["n", "p"]:
                    for key in kgrid[tp]:
                        if key in ["size"]:
                            continue
                        try:
                            for c in self.dopings:
                                for T in self.temperatures:
                                    if tp == "n":
                                        kgrid[tp][key][c][T] = [self.kgrid[tp][key][c][T][b][nstart:nstart + nmax]
                                                            for b in range(self.cbm_vbm[tp]["included"])]
                                    else:
                                        kgrid[tp][key][c][T] = [self.kgrid[tp][key][c][T][b][::-1][nstart:nstart + nmax]
                                                                for b in range(self.cbm_vbm[tp]["included"])]
                        except:
                            try:
                                if tp == "n":
                                    kgrid[tp][key] = [self.kgrid[tp][key][b][nstart:nstart + nmax]
                                                  for b in range(self.cbm_vbm[tp]["included"])]
                                else:
                                    kgrid[tp][key] = [self.kgrid[tp][key][b][::-1][nstart:nstart + nmax]
                                                      for b in range(self.cbm_vbm[tp]["included"])]
                            except:
                                if key not in ['mobility']:
                                    logging.warning('in to_json: cutting {} '
                                        'in kgrid failed!'.format(key))

            with open("kgrid.json", 'w') as fp:
                json.dump(kgrid, fp, sort_keys=True, indent=4, ensure_ascii=False, cls=MontyEncoder)



    def solve_BTE_iteratively(self):
        # calculating S_o scattering rate which is not a function of g
        if "POP" in self.inelastic_scatterings and not self.bs_is_isotropic:
            for g_suffix in ["", "_th"]:
                self.s_inelastic(sname="S_o" + g_suffix, g_suffix=g_suffix)

        # solve BTE to calculate S_i scattering rate and perturbation (g) in an iterative manner
        for iter in range(self.BTE_iters):
            print("Performing iteration # {}".format(iter))

            if "POP" in self.inelastic_scatterings:
                if self.bs_is_isotropic:
                    if iter == 0:
                        self.s_inel_eq_isotropic(once_called=False)
                    else:
                        self.s_inel_eq_isotropic(once_called=True)

                else:
                    for g_suffix in ["", "_th"]:
                        self.s_inelastic(sname="S_i" + g_suffix, g_suffix=g_suffix)
            for c in self.dopings:
                for T in self.temperatures:
                    for tp in ["n", "p"]:
                        g_old = np.array(self.kgrid[tp]["g"][c][T][0])
                        for ib in range(self.cbm_vbm[tp]["included"]):

                            self.kgrid[tp]["g_POP"][c][T][ib] = (self.kgrid[tp]["S_i"][c][T][ib] +
                                                                 self.kgrid[tp]["electric force"][c][T][ib]) / (
                                                                    self.kgrid[tp]["S_o"][c][T][ib] + self.gs)

                            self.kgrid[tp]["g"][c][T][ib] = (self.kgrid[tp]["S_i"][c][T][ib] +
                                                             self.kgrid[tp]["electric force"][c][
                                                                 T][ib]) / (self.kgrid[tp]["S_o"][c][T][ib] +
                                                                            self.kgrid[tp]["_all_elastic"][c][T][ib])

                            self.kgrid[tp]["g_th"][c][T][ib] = (self.kgrid[tp]["S_i_th"][c][T][ib] +
                                                                self.kgrid[tp]["thermal force"][c][
                                                                    T][ib]) / (self.kgrid[tp]["S_o_th"][c][T][ib] +
                                                                               self.kgrid[tp]["_all_elastic"][c][T][ib])

                            # TODO: correct these lines to reflect that f = f0 + x*g
                            self.kgrid[tp]["f"][c][T][ib] = self.kgrid[tp]["f0"][c][T][ib] + self.kgrid[tp]["g"][c][T][
                                ib]
                            self.kgrid[tp]["f_th"][c][T][ib] = self.kgrid[tp]["f0"][c][T][ib] + \
                                                               self.kgrid[tp]["g_th"][c][T][ib]

                            for ik in range(len(self.kgrid[tp]["kpoints"][ib])):
                                if norm(self.kgrid[tp]["g_POP"][c][T][ib][ik]) > 1 and iter > 0:
                                    # because only when there are no S_o/S_i scattering events, g_POP>>1 while it should be zero
                                    self.kgrid[tp]["g_POP"][c][T][ib][ik] = [self.gs, self.gs, self.gs]

                        avg_g_diff = np.mean(
                            [abs(g_old[ik] - self.kgrid[tp]["g"][c][T][0][ik]) for ik in range(len(g_old))])
                        print("Average difference in {}-type g term at c={} and T={}: {}".format(tp, c, T, avg_g_diff))

        for prop in ["electric force", "thermal force", "g", "g_POP", "g_th", "S_i", "S_o", "S_i_th", "S_o_th"]:
            self.map_to_egrid(prop_name=prop, c_and_T_idx=True)

        # this code has been commented out because egrid is no longer in use, but it might still be necessary in kgrid
        for tp in ["n", "p"]:
            for c in self.dopings:
                for T in self.temperatures:
                    for ie in range(len(self.egrid[tp]["g_POP"][c][T])):
                        if norm(self.egrid[tp]["g_POP"][c][T][ie]) > 1:
                            self.egrid[tp]["g_POP"][c][T][ie] = [1e-5, 1e-5, 1e-5]

    def calc_v_vec(self, tp):
        v_vec_all_bands = []
        for ib in range(self.num_bands[tp]):
            v_vec_k_ordered = self.velocity_signed[tp][ib][self.pos_idx[tp]]
            v_vec_all_bands.append(self.grid_from_ordered_list(v_vec_k_ordered, tp, none_missing=True))
        return np.array(v_vec_all_bands)

    # def calc_v_vec(self, tp):
    #     # TODO: Take into account the fact that this gradient is found in three directions specified by the lattice, not
    #     # the x, y, and z directions. It must be corrected to account for this.
    #     energy_grid = self.array_from_kgrid('energy', tp)
    #     # print('energy:')
    #     # np.set_printoptions(precision=3)
    #     # print(energy_grid[0,:,:,:,0])
    #     N = self.kgrid_array[tp].shape
    #     k_grid = self.kgrid_array[tp]
    #     v_vec_result = []
    #     for ib in range(self.num_bands[tp]):
    #         v_vec = np.gradient(energy_grid[ib][:,:,:,0], k_grid[:,0,0,0] * self._rec_lattice.a, k_grid[0,:,0,1] * self._rec_lattice.b, k_grid[0,0,:,2] * self._rec_lattice.c)
    #         v_vec_rearranged = np.zeros((N[0], N[1], N[2], 3))
    #         for i in range(N[0]):
    #             for j in range(N[1]):
    #                 for k in range(N[2]):
    #                     v_vec_rearranged[i,j,k,:] = np.array([v_vec[0][i,j,k], v_vec[1][i,j,k], v_vec[2][i,j,k]])
    #         v_vec_rearranged *= A_to_m * m_to_cm / hbar
    #         v_vec_result.append(v_vec_rearranged)
    #     return np.array(v_vec_result)


    # turns a kgrid property into a list of grid arrays of that property for k integration
    def array_from_kgrid(self, prop_name, tp, c=None, T=None, denom=False, none_missing=False, fill=None):
        if c:
            return np.array([self.grid_from_energy_list(self.kgrid[tp][prop_name][c][T][ib], tp, ib, denom=denom, none_missing=none_missing, fill=fill) for ib in range(self.num_bands[tp])])
        else:
            return np.array([self.grid_from_energy_list(self.kgrid[tp][prop_name][ib], tp, ib, denom=denom, none_missing=none_missing, fill=fill) for ib in range(self.num_bands[tp])])


    # takes a list that is sorted by energy and missing removed points
    def grid_from_energy_list(self, prop_list, tp, ib, denom=False, none_missing=False, fill=None):

        if not fill:
            if not denom:
                fill = 0
            if denom:
                fill = 1
        adjusted_prop_list = list(prop_list)
        # step 0 is reverse second sort
        adjusted_prop_list = np.array(adjusted_prop_list)[self.pos_idx_2[tp][ib]]
        adjusted_prop_list = [adjusted_prop_list[i] for i in range(adjusted_prop_list.shape[0])]

        # reverse what has been done: step 1 is add new points back
        if not none_missing:
            insert_list = False
            if type(adjusted_prop_list[0]) == np.ndarray or type(adjusted_prop_list[0]) == list:
                if len(adjusted_prop_list[0]) == 3:
                    insert_list = True
            #for ib in range(self.num_bands[tp]):
            for ik in self.rm_idx_list[tp][ib]:
                adjusted_prop_list.insert(ik, fill) if not insert_list else adjusted_prop_list.insert(ik, [fill,fill,fill])

        # step 2 is reorder based on first sort
        adjusted_prop_list = np.array(adjusted_prop_list)[self.pos_idx[tp]]
        # then call grid_from_ordered_list
        return self.grid_from_ordered_list(adjusted_prop_list, tp, denom=denom, none_missing=True)


    # return a grid of the (x,y,z) k points in the proper grid
    def grid_from_ordered_list(self, prop_list, tp, denom=False, none_missing=False):
        # need:
        # self.kgrid_array[tp]
        N = self.kgrid_array[tp].shape
        grid = np.zeros(N)
        adjusted_prop_list = list(prop_list)

        # put zeros back into spots of missing indexes
        # self.rm_idx_list format: [tp][ib][ik]
        if not none_missing:
            for ib in range(self.num_bands[tp]):
                for ik in self.rm_idx_list[tp][ib]:
                    if not denom:
                        adjusted_prop_list.insert(ik, 0)
                    if denom:
                        adjusted_prop_list.insert(ik, 1)

        for i in range(N[0]):
            for j in range(N[1]):
                for k in range(N[2]):
                    grid[i,j,k] = adjusted_prop_list[i*N[1]*N[2] + j*N[2] + k]
        return grid


    # takes list or array of array grids
    def integrate_over_states(self, integrand_grid, tp='all'):

        integrand_grid = np.array(integrand_grid)

        if type(integrand_grid[0][0,0,0]) == list or type(integrand_grid[0][0,0,0]) == np.ndarray:
            result = np.zeros(3)
        else:
            result = 0
        num_bands = integrand_grid.shape[0]

        for ib in range(num_bands):
            result += self.integrate_over_k(integrand_grid[ib], tp)

        # if tp == 'n':
        #     for ib in range(self.num_bands['n']):
        #         result += self.integrate_over_k(integrand_grid[ib], tp)
        # if tp  == 'p':
        #     for ib in range(self.num_bands['p']):
        #         result += self.integrate_over_k(integrand_grid[ib], tp)
        # if tp == 'all':
        #     for ib in range(self.num_bands['n']):
        #         result += self.integrate_over_k(integrand_grid[ib], 'n')
        #     for ib in range(self.num_bands['p']):
        #         result += self.integrate_over_k(integrand_grid[ib + self.num_bands['n']], tp)
        return result


    # calculates transport properties for isotropic materials
    def calculate_transport_properties_with_k(self, test_anisotropic):
        # calculate mobility by averaging velocity per electric field strength
        mu_num = {tp: {el_mech: {c: {T: [0, 0, 0] for T in self.temperatures} for c in self.dopings} for el_mech in self.elastic_scatterings} for tp in ["n", "p"]}
        mu_denom = deepcopy(mu_num)
        mo_labels = self.elastic_scatterings + self.inelastic_scatterings + ['overall', 'average']
        self.mobility = {tp: {el_mech: {c: {T: [0, 0, 0] for T in self.temperatures} for c in self.dopings} for el_mech in mo_labels} for tp in ["n", "p"]}

        #k_hat = np.array([self.k_hat_array[tp] for ib in range(self.num_bands)])

        for c in self.dopings:
            for T in self.temperatures:
                for j, tp in enumerate(["n", "p"]):

                    N = self.kgrid_array[tp].shape
                    if tp == 'n':
                        print(self.dv_grid['n'][(N[0] - 1) / 2, (N[1] - 1) / 2, :])

                    print('tp =  ' + tp + ':')
                    # get quantities that are independent of mechanism
                    num_k = [len(self.kgrid[tp]["energy"][ib]) for ib in range(self.num_bands[tp])]
                    df0dk = self.array_from_kgrid('df0dk', tp, c, T)
                    v = self.array_from_kgrid('velocity', tp)
                    v_vec = self.calc_v_vec(tp)
                    norm_v = np.array([self.grid_from_energy_list([norm(self.kgrid[tp]["velocity"][ib][ik]) / sq3 for ik in
                                                          range(num_k[ib])], tp, ib) for ib in range(self.num_bands[tp])])
                    #norm_v = grid_norm(v)
                    f0_removed = self.array_from_kgrid('f0', tp, c, T)
                    #energy = self.array_from_kgrid('energy', tp, fill=1000000)
                    #f0 = 1 / (np.exp((energy - self.fermi_level[c][T]) / (k_B * T)) + 1)
                    for ib in range(self.num_bands[tp]):
                        print('energy (type {}, band {}):'.format(tp, ib))
                        print(self.energy_array[tp][ib][(N[0] - 1) / 2, (N[1] - 1) / 2, :])
                    f0_all = 1 / (np.exp((self.energy_array[tp] - self.fermi_level[c][T]) / (k_B * T)) + 1)
                    #f0_all = 1 / (np.exp((self.energy_array[get_tp(c)] - self.fermi_level[c][T]) / (k_B * T)) + 1)

                    np.set_printoptions(precision=3)
                    # print('v:')
                    # print(v[0,:3,:3,:3,:])
                    # print('df0dk:')
                    # print(df0dk[0,4,:,:,0])
                    # print(df0dk[0, 4, :, :, 1])
                    # print(df0dk[0, 4, :, :, 2])
                    # print('electric force:')
                    # print(self.kgrid[tp]["electric force"][c][T][0])

                    # TODO: the anisotropic case is not correct right now
                    if not self.bs_is_isotropic or test_anisotropic:

                        #TODO: get f through solving the BTE anisotropically
                        #k_hat = np.array([self.k_hat_array[tp] for ib in range(self.num_bands[tp])])
                        k_hat_cartesian = np.array([self.k_hat_array_cartesian[tp] for ib in range(self.num_bands[tp])])
                        g = self.array_from_kgrid("g", tp, c, T)
                        # x is the cosine of the angle between the force and k, or negative the cosine of the angle
                        # between the electric fields and k
                        x = -k_hat_cartesian
                        f_T = f0_all + x * g

                        print('v')
                        print(v_vec.shape)
                        print(v_vec[0, (N[0]-1)/2, (N[1]-1)/2, :])
                        print('k_hat_cartesian')
                        print(k_hat_cartesian[0, (N[0]-1)/2, (N[1]-1)/2, :])
                        print('g')
                        print(g[0, (N[0]-1)/2, (N[1]-1)/2, :])

                        print('v*f0_all')
                        print((v_vec * f0_all)[0, (N[0]-1)/2, (N[1]-1)/2, :])
                        print('v*f_T')
                        print((v_vec * f_T)[0, (N[0] - 1) / 2, (N[1] - 1) / 2, :])
                        print('v*(f_T-f0_all)')
                        print((v_vec * k_hat_cartesian * g)[0, (N[0] - 1) / 2, (N[1] - 1) / 2, :])
                        print('v*f_T*d3k')
                        print(((v_vec * f_T)[0] * self.dv_grid['n'][:,:,:,np.newaxis])[(N[0] - 1) / 2, (N[1] - 1) / 2, :])
                        print("sum")
                        print(np.sum(((v_vec * f_T)[0] * self.dv_grid['n'][:,:,:,np.newaxis]), axis=(0,1,2)))

                        # from equation 44 in Rode, overall
                        #nu_el = self.array_from_kgrid('_all_elastic', tp, c, T, denom=True)
                        # numerator = -self.integrate_over_states(v * self.k_hat_array[tp] * (-1 / hbar) * df0dk / nu_el, tp)
                        # denominator = self.integrate_over_states(f0, tp) * hbar * default_small_E
                        numerator = self.integrate_over_states(v_vec / default_small_E * f_T, tp)
                        numerator2 = self.integrate_over_states(v_vec / default_small_E * f0_all, tp)
                        denominator = self.integrate_over_states(j + ((-1) ** j) * f_T, tp)
                        self.mobility[tp]['overall'][c][T] = numerator / denominator

                        print('ANISOTROPIC numerator, numerator without g, and denominator:')
                        print(numerator)
                        print(numerator2)
                        print(denominator)

                        if tp == 'n':
                            denominator_iso = self.integrate_over_states(f0_all, tp)
                        if tp == 'p':
                            denominator_iso = self.integrate_over_states(1-f0_all, tp)
                        numerator_iso = self.integrate_over_states(g * norm_v, tp) / 3 / default_small_E

                        print('norm_v')
                        print(norm_v[0, (N[0] - 1) / 2, (N[1] - 1) / 2, :])
                        print('g*norm_v')
                        print((g*norm_v)[0, (N[0] - 1) / 2, (N[1] - 1) / 2, :])
                        print('ISOTROPIC numerator and denominator:')
                        print(numerator_iso)
                        print(denominator_iso)

                        k_norm = np.sqrt(self.kgrid_array_cartesian[tp][:,:,:,0]**2 + self.kgrid_array_cartesian[tp][:,:,:,1]**2 + self.kgrid_array_cartesian[tp][:,:,:,2]**2) / (A_to_m * m_to_cm)
                        print('norm(k)')
                        print(k_norm[(N[0] - 1) / 2, (N[1] - 1) / 2, :])   # 1/cm
                        print(self._rec_lattice.volume)   # in 1/A^3
                        k_0 = (self._rec_lattice.volume)**(1./3) / (A_to_m * m_to_cm)
                        #vol = self._rec_lattice.volume / (A_to_m * m_to_cm)**3
                        print('k_0')
                        print(k_0)   # in 1/cm
                        print('test integral of e^(-r) * cos^2(theta)')
                        aa = 10 / (k_0 / 2)   # in cm
                        print(self.integrate_over_k(np.exp(-aa * k_norm) * k_hat_cartesian[0, :, :, :, 2]**2 * aa**3, tp))
                        # np.sum(np.exp(-(aa * 7.5) * k_norm) * k_hat_cartesian[0, :, :, :, 2] ** 2 * (aa * 7.5) ** 3 * self.dv_grid['n'][:, :, :], axis=(0, 1, 2))

                        # from equation 44 in Rode, elastic
                        #el_mech stands for elastic mechanism
                        # for el_mech in self.elastic_scatterings:
                        #     nu_el = self.array_from_kgrid(el_mech, tp, c, T, denom=True)
                        #     # includes e in numerator because hbar is in eV units, where e = 1
                        #     numerator = -self.integrate_over_states(v * self.k_hat_array[tp] * df0dk / nu_el, tp)
                        #     denominator = self.integrate_over_states(f0, tp) * hbar
                        #     # for ib in range(len(self.kgrid[tp]["energy"])):
                        #     #     #num_kpts = len(self.kgrid[tp]["energy"][ib])
                        #     #     # integrate numerator / norm(F) of equation 44 in Rode
                        #     #     for dim in range(3):
                        #     #         # TODO: add in f0 to the integral so that this works for anisotropic materials
                        #     #         mu_num[tp][el_mech][c][T][dim] += self.integrate_over_k(v_vec[ib] * k_hat[ib] * df0dk[ib] / nu_el[ib])[dim]
                        #     #         mu_denom[tp][el_mech][c][T][dim] += self.integrate_over_k(f0[ib])[dim]
                        #
                        #     # should be -e / hbar but hbar already in eV units, where e=1
                        #     self.mobility[tp][el_mech][c][T] = numerator / denominator
                        #
                        # # from equation 44 in Rode, inelastic
                        # for inel_mech in self.inelastic_scatterings:
                        #     nu_el = self.array_from_kgrid('_all_elastic', tp, c, T, denom=True)
                        #     S_i = 0
                        #     S_o = 1
                        #     self.mobility[tp][inel_mech][c][T] = self.integrate_over_states(
                        #         v * self.k_hat_array[tp] * (-1 / hbar) * df0dk / S_o, tp)

                    if self.bs_is_isotropic and not test_anisotropic:
                        # from equation 45 in Rode, elastic mechanisms
                        # for ib in range(self.num_bands[tp]):
                        #     logging.info('f0 (type {}, band {}):'.format(tp, ib))
                        #     logging.info(f0_all[ib, (N[0]-1)/2, (N[1]-1)/2, :])
                        #     #logging.info(self.f0_array[c][T][tp][ib][(N[0]-1)/2, (N[1]-1)/2, :])
                        if tp == 'n':
                            denominator = 3 * default_small_E * self.integrate_over_states(f0_all, tp)
                        if tp == 'p':
                            denominator = 3 * default_small_E * self.integrate_over_states(1-f0_all, tp)
                        # print('denominator:')
                        # print(denominator)
                        for el_mech in self.elastic_scatterings:
                            nu_el = self.array_from_kgrid(el_mech, tp, c, T, denom=True)
                            # this line should have -e / hbar except that hbar is in units of eV*s so in those units e=1
                            g = -1 / hbar * df0dk / nu_el
                            # print('g*norm(v) for {}:'.format(el_mech))
                            # print((g * norm_v)[0, (N[0]-1)/2, (N[1]-1)/2, :])
                            self.mobility[tp][el_mech][c][T] = self.integrate_over_states(g * norm_v, tp) / denominator

                        # from equation 45 in Rode, inelastic mechanisms
                        for inel_mech in self.inelastic_scatterings:
                            g = self.array_from_kgrid("g_"+inel_mech, tp, c, T)
                            self.mobility[tp][inel_mech][c][T] = self.integrate_over_states(g * norm_v, tp) / denominator

                        # from equation 45 in Rode, overall
                        g = self.array_from_kgrid("g", tp, c, T)
                        # for ib in range(self.num_bands[tp]):
                        #     logging.info('g for overall (type {}, band {}):'.format(tp, ib))
                        #     logging.info(g[ib, (N[0] - 1) / 2, (N[1] - 1) / 2, :])
                        #     logging.info('norm(v) for overall (type {}, band {}):'.format(tp, ib))
                        #     logging.info(norm_v[ib, (N[0] - 1) / 2, (N[1] - 1) / 2, :])
                        #     logging.info('g*norm(v) for overall (type {}, band {}):'.format(tp, ib))
                        #     logging.info((g * norm_v)[ib, (N[0]-1)/2, (N[1]-1)/2, :])
                        self.mobility[tp]['overall'][c][T] = self.integrate_over_states(g * norm_v, tp) / denominator

                    print('new {}-type overall mobility at T = {}: {}'.format(tp, T, self.mobility[tp]['overall'][c][T]))
                    for el_mech in self.elastic_scatterings + self.inelastic_scatterings:
                        print('new {}-type {} mobility at T = {}: {}'.format(tp, el_mech, T, self.mobility[tp][el_mech][c][T]))

                    # figure out average mobility
                    faulty_overall_mobility = False
                    mu_overrall_norm = norm(self.mobility[tp]["overall"][c][T])
                    for transport in self.elastic_scatterings + self.inelastic_scatterings:
                        # averaging all mobility values via Matthiessen's rule
                        self.mobility[tp]["average"][c][T] += 1 / (np.array(self.mobility[tp][transport][c][T]) + 1e-50)
                        if mu_overrall_norm > norm(self.mobility[tp][transport][c][T]):
                            faulty_overall_mobility = True  # because the overall mobility should be lower than all
                    self.mobility[tp]["average"][c][T] = 1 / np.array(self.mobility[tp]["average"][c][T])

                    # Decide if the overall mobility make sense or it should be equal to average (e.g. when POP is off)
                    if mu_overrall_norm == 0.0 or faulty_overall_mobility:
                        self.mobility[tp]["overall"][c][T] = self.mobility[tp]["average"][c][T]



    def calculate_transport_properties_with_E(self):
        integrate_over_kgrid = False
        for c in self.dopings:
            for T in self.temperatures:
                for j, tp in enumerate(["p", "n"]):

                    # mobility numerators
                    for mu_el in self.elastic_scatterings:
                        if integrate_over_kgrid:
                            self.egrid[tp]["mobility"][mu_el][c][T] = \
                                    (-1) * default_small_E / hbar * \
                                    self.integrate_over_BZ(prop_list=[
                                    "/" + mu_el, "df0dk"], tp=tp, c=c,T=T,
                                        xDOS=False, xvel=True, weighted=True) #* 1e-7 * 1e-3 * self.volume

                        else:
                            self.egrid[tp]["mobility"][mu_el][c][T] = \
                                    (-1) * default_small_E / hbar * \
                                    self.integrate_over_E(prop_list=[
                                    "/" + mu_el, "df0dk"], tp=tp, c=c, T=T,
                                        xDOS=False, xvel=True, weighted=True)
                            if tp == "n":
                                print('old {} numerator = {}'.format(mu_el, self.egrid[tp]["mobility"][mu_el][c][T]))

                    if integrate_over_kgrid:
                        if tp == "n":
                            denom = self.integrate_over_BZ(["f0"], tp, c, T, xDOS=False, xvel=False,
                                                       weighted=False) #* 1e-7 * 1e-3 * self.volume
                            print('old denominator = ' + str(denom))
                        else:
                            denom = self.integrate_over_BZ(["1 - f0"], tp, c, T, xDOS=False, xvel=False,
                                                           weighted=False)
                    else:
                        if tp == "n":
                            denom = self.integrate_over_E(prop_list=["f0"], tp=tp, c=c, T=T, xDOS=False, xvel=False,
                                                      weighted=False)
                        else:
                            denom = self.integrate_over_E(prop_list=["1 - f0"], tp=tp, c=c, T=T, xDOS=False, xvel=False,
                                                          weighted=False)

                    print("denom for {}-type with integrate_over_kgrid: {}: \n {}".format(tp, integrate_over_kgrid, denom))

                    if integrate_over_kgrid:
                        for mu_inel in self.inelastic_scatterings:
                            self.egrid[tp]["mobility"][mu_inel][c][T] = \
                                    self.integrate_over_BZ(prop_list=[
                                    "g_" + mu_inel], tp=tp, c=c, T=T,
                                        xDOS=False, xvel=True, weighted=True)

                        self.egrid[tp]["mobility"]["overall"][c][T] = \
                                self.integrate_over_BZ(["g"], tp, c, T,
                                xDOS=False,xvel=True,weighted=True)

                        print("overll numerator")
                        print(self.egrid[tp]["mobility"]["overall"][c][T])
                    else:
                        for mu_inel in self.inelastic_scatterings:
                            # calculate mobility["POP"] based on g_POP
                            self.egrid[tp]["mobility"][mu_inel][c][T] = \
                                    self.integrate_over_E(prop_list=[
                                    "g_" + mu_inel], tp=tp, c=c, T=T,
                                        xDOS=False, xvel=True, weighted=True)

                        self.egrid[tp]["mobility"]["overall"][c][T] = self.integrate_over_E(prop_list=["g"],
                                                                                            tp=tp, c=c, T=T, xDOS=False,
                                                                                            xvel=True, weighted=True)

                    self.egrid[tp]["J_th"][c][T] = (self.integrate_over_E(prop_list=["g_th"], tp=tp, c=c, T=T,
                                                                          xDOS=False, xvel=True,
                                                                          weighted=True) / denom) * e * abs(
                        c)  # in units of A/cm2

                    for transport in self.elastic_scatterings + self.inelastic_scatterings + ["overall"]:
                        self.egrid[tp]["mobility"][transport][c][T] /= 3 * default_small_E * denom
                    # The following did NOT work as J_th only has one integral (see aMoBT but that one is over k)
                    # and with that one the units don't work out and if you use two integral, J_th will be of 1e6 order!
                    # self.egrid[tp]["J_th"][c][T] = self.integrate_over_E(prop_list=["g_th"], tp=tp, c=c, T=T,
                    #         xDOS=False, xvel=True, weighted=True) * e * 1e24  # to bring J to A/cm2 units
                    # self.egrid[tp]["J_th"][c][T] /= 3*self.volume*self.integrate_over_E(prop_list=["f0"], tp=tp, c=c,
                    #         T=T, xDOS=False, xvel=False, weighted=True)

                    # other semi-empirical mobility values:
                    #fermi = self.egrid["fermi"][c][T]
                    fermi = self.fermi_level[c][T]
                    # fermi_SPB = self.egrid["fermi_SPB"][c][T]
                    energy = self.cbm_vbm[get_tp(c)]["energy"]

                    # for mu in ["overall", "average"] + self.inelastic_scatterings + self.elastic_scatterings:
                    #     self.egrid[tp]["mobility"][mu][c][T] /= 3.0

                    # ACD mobility based on single parabolic band extracted from Thermoelectric Nanomaterials,
                    # chapter 1, page 12: "Material Design Considerations Based on Thermoelectric Quality Factor"
                    self.egrid[tp]["mobility"]["SPB_ACD"][c][T] = 2 ** 0.5 * pi * hbar ** 4 * e * self.C_el * 1e9 / (
                    # C_el in GPa
                        3 * (self.cbm_vbm[tp]["eff_mass_xx"] * m_e) ** 2.5 * (k_B * T) ** 1.5 * self.E_D[tp] ** 2) \
                                                                  * fermi_integral(0, fermi, T, energy, wordy=True) \
                                                                  / fermi_integral(0.5, fermi, T, energy,
                                                                                   wordy=True) * e ** 0.5 * 1e4  # to cm2/V.s

                    faulty_overall_mobility = False
                    mu_overrall_norm = norm(self.egrid[tp]["mobility"]["overall"][c][T])
                    for transport in self.elastic_scatterings + self.inelastic_scatterings:
                        # averaging all mobility values via Matthiessen's rule
                        self.egrid[tp]["mobility"]["average"][c][T] += 1 / self.egrid[tp]["mobility"][transport][c][T]
                        if mu_overrall_norm > norm(self.egrid[tp]["mobility"][transport][c][T]):
                            faulty_overall_mobility = True  # because the overall mobility should be lower than all
                    self.egrid[tp]["mobility"]["average"][c][T] = 1 / self.egrid[tp]["mobility"]["average"][c][T]
                    # Decide if the overall mobility make sense or it should be equal to average (e.g. when POP is off)
                    if mu_overrall_norm == 0.0 or faulty_overall_mobility:
                        self.egrid[tp]["mobility"]["overall"][c][T] = self.egrid[tp]["mobility"]["average"][c][T]

                    self.egrid[tp]["relaxation time constant"][c][T] = self.egrid[tp]["mobility"]["overall"][c][T] \
                                                                       * 1e-4 * m_e * self.cbm_vbm[tp][
                                                                           "eff_mass_xx"] / e  # 1e-4 to convert cm2/V.s to m2/V.s

                    print('old {}-type overall mobility at T = {}: {}'.format(tp, T, self.egrid[tp]["mobility"]["overall"][c][T]))
                    for mech in self.elastic_scatterings + self.inelastic_scatterings:
                        print('old {}-type {} mobility at T = {}: {}'.format(tp, mech, T, self.egrid[tp]["mobility"][mech][c][T]))

                    # calculating other overall transport properties:
                    self.egrid[tp]["conductivity"][c][T] = self.egrid[tp]["mobility"]["overall"][c][T]* e * abs(c)
                    # self.egrid["seebeck"][c][T][tp] = -1e6 * k_B * (self.egrid["Seebeck_integral_numerator"][c][T][tp] \
                    #                                                 / self.egrid["Seebeck_integral_denominator"][c][T][
                    #                                                     tp] - (
                    #                                                 self.egrid["fermi"][c][T] - self.cbm_vbm[tp][
                    #                                                     "energy"]) / (k_B * T))
                    self.egrid[tp]["seebeck"][c][T] = -1e6 * k_B * (
                            self.egrid["Seebeck_integral_numerator"][c][T][tp]\
                            /self.egrid["Seebeck_integral_denominator"][c][T][
                            tp]-(self.fermi_level[c][T] - self.cbm_vbm[tp][
                                                    "energy"]) / (k_B * T))
                    self.egrid[tp]["TE_power_factor"][c][T] = \
                            self.egrid[tp]["seebeck"][c][T]** 2 * self.egrid[
                                tp]["conductivity"][c][T] / 1e6  # in uW/cm2K

                    # when POP is not available J_th is unreliable
                    if "POP" in self.inelastic_scatterings:
                        self.egrid[tp]["seebeck"][c][T] = np.array([self.egrid[
                                tp]["seebeck"][c][T] for i in range(3)])
                        self.egrid[tp]["seebeck"][c][T] += 0.0
                        # TODO: for now, we ignore the following until we figure out the units see why values are high!
                        # self.egrid["seebeck"][c][T][tp] += 1e6 \
                        #                 * self.egrid["J_th"][c][T][tp]/self.egrid["conductivity"][c][T][tp]/dTdz

                    print("3 {}-seebeck terms at c={} and T={}:".format(tp, c, T))
                    print(self.egrid["Seebeck_integral_numerator"][c][T][tp] \
                          / self.egrid["Seebeck_integral_denominator"][c][T][tp] * -1e6 * k_B)
                    #print + (self.egrid["fermi"][c][T] - self.cbm_vbm[tp]["energy"]) * 1e6 * k_B / (k_B * T)
                    print((self.fermi_level[c][T] - self.cbm_vbm[tp]["energy"]) * 1e6 * k_B / (k_B * T))
                    print(self.egrid[tp]["J_th"][c][T] / self.egrid[tp]["conductivity"][c][T]/ dTdz * 1e6)


                    #TODO: not sure about the following part yet specially as sometimes due to position of fermi I get very off other type mobility values! (sometimes very large)
                    other_type = ["p", "n"][1 - j]
                    self.egrid[tp]["seebeck"][c][T] = (
                            self.egrid[tp]["conductivity"][c][T] * \
                            self.egrid[tp]["seebeck"][c][T] -
                            self.egrid[other_type]["conductivity"][c][T] * \
                            self.egrid[other_type]["seebeck"][c][T]) / (
                            self.egrid[tp]["conductivity"][c][T] +
                            self.egrid[other_type]["conductivity"][c][T])
                    ## since sigma = c_e x e x mobility_e + c_h x e x mobility_h:
                    ## self.egrid["conductivity"][c][T][tp] += self.egrid["conductivity"][c][T][other_type]

    # for plotting
    def get_scalar_output(self, vec, dir):
        if dir == 'x':
            return vec[0]
        if dir == 'y':
            return vec[1]
        if dir == 'z':
            return vec[2]
        if dir == 'avg':
            return sum(vec) / 3



    def create_plots(self, x_label, y_label, show_interactive, save_format, c, tp, file_suffix,
                     textsize, ticksize, path, margin_left, margin_bottom, fontfamily, x_data=None, y_data=None,
                     all_plots=None, x_label_short='', y_label_short=None, y_axis_type='linear', plot_title=None):
        from matminer.figrecipes.plotly.make_plots import PlotlyFig
        if not plot_title:
            plot_title = '{} for {}, c={}'.format(y_label, self.tp_title[tp], c)
        if not y_label_short:
            y_label_short = y_label
        if show_interactive:
            if not x_label_short:
                filename = os.path.join(path, "{}_{}.{}".format(y_label_short, file_suffix, 'html'))
            else:
                filename = os.path.join(path, "{}_{}_{}.{}".format(y_label_short, x_label_short, file_suffix, 'html'))
            plt = PlotlyFig(x_title=x_label, y_title=y_label,
                            plot_title=plot_title, textsize=textsize,
                            plot_mode='offline', filename=filename, ticksize=ticksize,
                            margin_left=margin_left, margin_bottom=margin_bottom, fontfamily=fontfamily)
            if all_plots:plt.xy_plot(x_col=[], y_col=[], add_xy_plot=all_plots, y_axis_type=y_axis_type, color='black', showlegend=True)

            else:
                plt.xy_plot(x_col=x_data, y_col=y_data, y_axis_type=y_axis_type, color='black')
        if save_format is not None:
            if not x_label_short:
                filename = os.path.join(path, "{}_{}.{}".format(y_label_short, file_suffix, save_format))
            else:
                filename = os.path.join(path, "{}_{}_{}.{}".format(y_label_short, x_label_short, file_suffix, save_format))
            plt = PlotlyFig(x_title=x_label, y_title=y_label,
                            plot_title=plot_title, textsize=textsize,
                            plot_mode='static', filename=filename, ticksize=ticksize,
                            margin_left=margin_left, margin_bottom=margin_bottom, fontfamily=fontfamily)
            if all_plots:
                plt.xy_plot(x_col=[], y_col=[], add_xy_plot=all_plots, y_axis_type=y_axis_type, color='black', showlegend=True)
            else:
                plt.xy_plot(x_col=x_data, y_col=y_data, y_axis_type=y_axis_type, color='black')



    def plot(self, k_plots=[], E_plots=[], mobility=True, concentrations='all', carrier_types=['n', 'p'],
             direction=['avg'], show_interactive=True, save_format='png', textsize=40, ticksize=30, path=None,
             margin_left=160, margin_bottom=120, fontfamily="serif"):
        """
        plots the given k_plots and E_plots properties.
        Args:
            k_plots: (list of strings) the names of the quantities to be plotted against norm(k)
                options: 'energy', 'df0dk', 'velocity', or just string 'all' (not in a list) to plot everything
            E_plots: (list of strings) the names of the quantities to be plotted against E
                options: 'frequency', 'relaxation time', '_all_elastic', 'df0dk', 'velocity', 'ACD', 'IMP', 'PIE', 'g',
                'g_POP', 'g_th', 'S_i', 'S_o', or just string 'all' (not in a list) to plot everything
            mobility: (boolean) if True, create a mobility against temperature plot
            concentrations: (list of strings) a list of carrier concentrations, or the string 'all' to plot the
                results of calculations done with all input concentrations
            carrier_types: (list of strings) select carrier types to plot data for - ['n'], ['p'], or ['n', 'p']
            direction: (list of strings) options to include in list are 'x', 'y', 'z', 'avg'; determines which
                components of vector quantities are plotted
            show_interactive: (boolean) if True creates and shows interactive html plots
            save_format: (str) format for saving plots; options are 'png', 'jpeg', 'svg', 'pdf', None (None does not
                save the plots). NOTE: plotly credentials are needed, see figrecipes documentation
            textsize: (int) size of title and axis label text
            ticksize: (int) size of axis tick label text
            path: (string) location to save plots
            margin_left: (int) plotly left margin
            margin_bottom: (int) plotly bottom margin
            fontfamily: (string) plotly font
        """

        if k_plots == 'all':
            k_plots = ['energy', 'df0dk', 'velocity']
        if E_plots == 'all':
            E_plots = ['frequency', 'relaxation time', 'df0dk', 'velocity'] + self.elastic_scatterings
            if "POP" in self.inelastic_scatterings:
                E_plots += ['g', 'g_POP', 'S_i', 'S_o']

        if concentrations == 'all':
            concentrations = self.dopings

        # make copies of mutable arguments
        k_plots = list(k_plots)
        E_plots = list(E_plots)
        concentrations = list(concentrations)
        carrier_types = list(carrier_types)
        direction = list(direction)

        mu_list = ["overall", "average"] + self.elastic_scatterings + self.inelastic_scatterings
        mu_markers = {mu: i for i, mu in enumerate(mu_list)}
        temp_markers = {T: i for i,T in enumerate(self.temperatures)}

        if not path:
            path = os.path.join(os.getcwd(), "plots")
            if not os.path.exists(path):
                os.makedirs(name=path)

        # separate temperature dependent and independent properties
        all_temp_independent_k_props = ['energy', 'velocity']
        all_temp_independent_E_props = ['frequency', 'velocity']
        temp_independent_k_props = []
        temp_independent_E_props = []
        temp_dependent_k_props = []
        for prop in k_plots:
            if prop in all_temp_independent_k_props:
                temp_independent_k_props.append(prop)
            else:
                temp_dependent_k_props.append(prop)
        temp_dependent_E_props = []
        for prop in E_plots:
            if prop in all_temp_independent_E_props:
                temp_independent_E_props.append(prop)
            else:
                temp_dependent_E_props.append(prop)

        vec = {'energy': False,
               'velocity': True,
               'frequency': False}

        for tp in carrier_types:
            x_data = {'k': self.kgrid[tp]["norm(k)"][0],
                      'E': [E - self.cbm_vbm[tp]["energy"] for E in self.egrid[tp]["energy"]]}
            x_axis_label = {'k': 'norm(k)', 'E': 'energy (eV)'}

            for c in concentrations:

                # plots of scalar properties first
                tp_c = tp + '_' + str(c)
                for x_value, y_values in [('k', temp_independent_k_props), ('E', temp_independent_E_props)]:
                    y_data_temp_independent = {'k': {'energy': self.kgrid[tp]['energy'][0],
                                                     'velocity': self.kgrid[tp]["norm(v)"][0]},
                                               'E': {'frequency': self.Efrequency[tp]}}
                    for y_value in y_values:
                        if not vec[y_value]:
                            plot_title = None
                            if y_value == 'frequency':
                                plot_title = 'Energy Histogram for {}, c={}'.format(self.tp_title[tp], c)
                            self.create_plots(x_axis_label[x_value], y_value, show_interactive, save_format, c, tp, tp_c,
                                              textsize, ticksize, path, margin_left,
                                              margin_bottom, fontfamily, x_data=x_data[x_value], y_data=y_data_temp_independent[x_value][y_value], x_label_short=x_value, plot_title=plot_title)

                for dir in direction:
                    y_data_temp_independent = {'k': {'energy': self.kgrid[tp]['energy'][0],
                                                     'velocity': self.kgrid[tp]["norm(v)"][0]},
                                               'E': {'frequency': self.Efrequency[tp],
                                                     'velocity': [self.get_scalar_output(p, dir) for p in self.egrid[tp]['velocity']]}}

                    tp_c_dir = tp_c + '_' + dir

                    # temperature independent k and E plots: energy(k), velocity(k), histogram(E), velocity(E)
                    for x_value, y_values in [('k', temp_independent_k_props), ('E', temp_independent_E_props)]:
                        for y_value in y_values:
                            if vec[y_value]:
                                self.create_plots(x_axis_label[x_value], y_value, show_interactive,
                                                  save_format, c, tp, tp_c_dir,
                                                  textsize, ticksize, path, margin_left,
                                                  margin_bottom, fontfamily, x_data=x_data[x_value],
                                                  y_data=y_data_temp_independent[x_value][y_value], x_label_short=x_value)

                    # want variable of the form: y_data_temp_dependent[k or E][prop][temp] (the following lines reorganize
                    # kgrid and egrid data)
                    y_data_temp_dependent = {'k': {prop: {T: [self.get_scalar_output(p, dir) for p in self.kgrid[tp][prop][c][T][0]]
                                                          for T in self.temperatures} for prop in temp_dependent_k_props},
                                             'E': {prop: {T: [self.get_scalar_output(p, dir) for p in self.egrid[tp][prop][c][T]]
                                                          for T in self.temperatures} for prop in temp_dependent_E_props}}

                    # temperature dependent k and E plots
                    for x_value, y_values in [('k', temp_dependent_k_props), ('E', temp_dependent_E_props)]:
                        for y_value in y_values:
                            all_plots = []
                            for T in self.temperatures:
                                all_plots.append({"x_col": x_data[x_value],
                                                  "y_col": y_data_temp_dependent[x_value][y_value][T],
                                                  "text": T, 'legend': str(T) + ' K', 'size': 6, "mode": "markers",
                                                  "color": "", "marker": temp_markers[T]})
                            self.create_plots(x_axis_label[x_value], y_value, show_interactive,
                                              save_format, c, tp, tp_c_dir,
                                              textsize, ticksize, path, margin_left,
                                              margin_bottom, fontfamily, all_plots=all_plots, x_label_short=x_value)

                    # mobility plots as a function of temperature (the only plot that does not have k or E on the x axis)
                    if mobility:
                        all_plots = []
                        for mo in mu_list:
                            mo_values = [self.mobility[tp][mo][c][T] if \
                                    self.k_integration else \
                                    self.egrid[tp]['mobility'][mo][c][T] \
                                         for T in self.temperatures]
                            all_plots.append({"x_col": self.temperatures,
                                    "y_col": [self.get_scalar_output(mo_value,
                                    dir) for mo_value in mo_values],
                                    "text": mo, 'legend': mo, 'size': 6,
                                    "mode": "lines+markers","color": "",
                                              "marker": mu_markers[mo]})
                        self.create_plots("Temperature (K)",
                                "Mobility (cm2/V.s)", show_interactive,
                                save_format, c, tp, tp_c_dir, textsize-5,
                                ticksize-5, path, margin_left, margin_bottom,
                                fontfamily, all_plots=all_plots,
                                y_label_short="mobility", y_axis_type='log')



    def to_csv(self, path=None, csv_filename='amset_results.csv'):
        """
        writes the calculated transport properties to a csv file.
        Args:
            csv_filename (str):
        Returns (.csv file)
        """
        import csv
        if not path:
            path = os.getcwd()

        with open(os.path.join(path, csv_filename), 'w') as csvfile:
            fieldnames = ['type', 'c(cm-3)', 'T(K)', 'overall', 'average'] + \
                         self.elastic_scatterings + self.inelastic_scatterings + ['seebeck']
            writer = csv.DictWriter(csvfile, fieldnames=fieldnames)
            writer.writeheader()
            for c in self.dopings:
                tp = get_tp(c)
                for T in self.temperatures:
                    row = {'type': tp, 'c(cm-3)': abs(c), 'T(K)': T}
                    for p in ['overall', 'average'] + self.elastic_scatterings + self.inelastic_scatterings:
                        row[p] = sum(self.egrid[tp]["mobility"][p][c][T])/3
                    try:
                        row["seebeck"] = sum(self.egrid[tp]["seebeck"][c][T])/3
                    except TypeError:
                        row["seebeck"] = self.egrid[tp]["seebeck"][c][T]
                    writer.writerow(row)


    def test_run(self):
        important_pts = [self.cbm_vbm["n"]["kpoint"]]
        if (np.array(self.cbm_vbm["p"]["kpoint"]) != np.array(self.cbm_vbm["n"]["kpoint"])).any():
            important_pts.append(self.cbm_vbm["p"]["kpoint"])

        points_1d = generate_k_mesh_axes(important_pts, kgrid_tp='very coarse')
        self.kgrid_array = create_grid(points_1d)
        kpts = array_to_kgrid(self.kgrid_array)

        self.k_hat_array = normalize_array(self.kgrid_array)

        self.dv_grid = self.find_dv(self.kgrid_array)

        k_x = self.kgrid_array[:, :, :, 0]
        k_y = self.kgrid_array[:, :, :, 1]
        k_z = self.kgrid_array[:, :, :, 2]
        result = self.integrate_over_k(np.cos(k_x))
        print(result)
        #print(self.kgrid_array)


if __name__ == "__main__":
    # setting up inputs:
    mass = 0.25
    use_poly_bands = False
    add_extrema = None

    model_params = {'bs_is_isotropic': True, 'elastic_scatterings': ['ACD', 'IMP', 'PIE'],
                    'inelastic_scatterings': ['POP'] }
    if use_poly_bands:
        model_params["poly_bands"] = [[[[0.0, 0.0, 0.0], [0.0, mass]]]]

    performance_params = {"dE_min": 0.0001, "nE_min": 2, "parallel": True,
                          "BTE_iters": 5, "max_nbands": 1, "max_normk": 1.5}

    ### for PbTe
    # material_params = {"epsilon_s": 44.4, "epsilon_inf": 25.6, "W_POP": 10.0, "C_el": 128.8,
    #                "E_D": {"n": 4.0, "p": 4.0}}
    # cube_path = "../test_files/PbTe/nscf_line"
    # coeff_file = os.path.join(cube_path, "..", "fort.123")
    # #coeff_file = os.path.join(cube_path, "fort.123")

    ## For GaAs
    add_extrema = {'n': [[0.5, 0.5, 0.5]], 'p':[]}

    material_params = {"epsilon_s": 12.9, "epsilon_inf": 10.9, "W_POP": 8.73,
            "C_el": 139.7, "E_D": {"n": 8.6, "p": 8.6}, "P_PIE": 0.052,
            "scissor":  0.5818, 'add_extrema': add_extrema}
    cube_path = "../test_files/GaAs/"
    #####coeff_file = os.path.join(cube_path, "fort.123_GaAs_k23")
    coeff_file = os.path.join(cube_path, "fort.123_GaAs_1099kp") # good results!

    ## coeff_file = os.path.join(cube_path, "fort.123_GaAs_sym_23x23x23") # bad results! (because the fitting not good)
    ## coeff_file = os.path.join(cube_path, "fort.123_GaAs_11x11x11_ISYM0") # good results

    ### For Si
    # material_params = {"epsilon_s": 11.7, "epsilon_inf": 11.6, "W_POP": 15.23, "C_el": 190.2,
    #                    "E_D": {"n": 6.5, "p": 6.5}, "P_PIE": 0.01, "scissor": 0.5154}
    # cube_path = "../test_files/Si/"
    # coeff_file = os.path.join(cube_path, "Si_fort.123")

    # ## For AlCuS2
    # cube_path = '../test_files/AlCuS2'
    # coeff_file = None
    # material_params = {"epsilon_s": 7.6, "epsilon_inf": 4.85, "W_POP": 12.6,
    #                    "C_el": 110, "E_D": {"n": 9.67, "p": 3.175}, "P_PIE": 0.052, "scissor":  1.42}
    # # in terms of anisotropy at 5e19 300K BoltzTraP return sigma/tau of [8.55e17, 8.86e17, 1.08e18] for xx, yy, zz respectively

    amset = AMSET(calc_dir=cube_path, material_params=material_params,
                  model_params=model_params, performance_params=performance_params,
                  # dopings = [-3e13],
                  dopings = [-2e15],
                  # dopings = [5.10E+18, 7.10E+18, 1.30E+19, 2.80E+19, 6.30E+19],
                  # dopings = [3.32e14],
                  temperatures = [300],
                  # temperatures = range(100, 1100, 100),
                  k_integration=True, e_integration=False, fermi_type='k',
                  loglevel=logging.DEBUG
                  )
    amset.run_profiled(coeff_file, kgrid_tp='very coarse', write_outputs=True)

    # stats.print_callers(10)

    amset.write_input_files()
    amset.to_csv()
    amset.plot(k_plots=['energy', 'ACD', 'S_o', 'velocity', 'df0dk'], E_plots=['velocity', 'df0dk', 'ACD', 'S_o'], show_interactive=True, carrier_types=amset.all_types, save_format=None)
    # amset.plot(k_plots=['energy', 'S_o'], E_plots=['ACD', 'IMP', 'S_i', 'S_o'], show_interactive=True, carrier_types=amset.all_types, save_format=None)

    amset.to_json(kgrid=True, trimmed=True, max_ndata=100, nstart=0)

    # test_dir = os.path.dirname(__file__)
    # model_params = {'bs_is_isotropic': True,
    #                      'elastic_scatterings': ['ACD', 'IMP', 'PIE'],
    #                      'inelastic_scatterings': ['POP']}
    # performance_params = {'dE_min': 0.0001, 'nE_min': 2, 'Ecut': 0.7,
    #                            'parallel': True, 'BTE_iters': 5, 'nkdos': 29}
    # GaAs_params = {'epsilon_s': 12.9, 'epsilon_inf': 10.9,
    #                     'W_POP': 8.73, 'C_el': 139.7, 'E_D': {'n': 8.6, 'p': 8.6},
    #                     'P_PIE': 0.052, 'scissor': 0.5818}
    # GaAs_path = os.path.join(test_dir, '..', 'test_files', 'GaAs')
    # GaAs_cube = os.path.join(GaAs_path, "fort.123_GaAs_1099kp")
    #
    # expected_mu = {'overall': 4327.095}
    # performance_params = dict(performance_params)
    # performance_params["max_nbands"] = 1
    # amset = AMSET(calc_dir=GaAs_path, material_params=GaAs_params,
    #               model_params=model_params,
    #               performance_params=performance_params,
    #               dopings=[-3e13], temperatures=[300], k_integration=True,
    #               e_integration=False, fermi_type='k',
    #               loglevel=logging.ERROR)
    # amset.run(GaAs_cube, kgrid_tp='fine', write_outputs=False, test_k_anisotropic=True)
    # mobility = amset.mobility
    # kgrid = amset.kgrid
    #
    # # check mobility values
    # for mu in expected_mu.keys():
    #     diff = np.std(mobility['n'][mu][-3e13][300])
    #     avg = np.mean(mobility['n'][mu][-3e13][300])
    #     self.assertLess(diff / avg, 0.002)
    #     diff = abs(mobility['n'][mu][-3e13][300][0] - expected_mu[mu])
    #     avg = (mobility['n'][mu][-3e13][300][0] + expected_mu[mu]) / 2
    #     self.assertTrue(diff / avg <= 0.01)<|MERGE_RESOLUTION|>--- conflicted
+++ resolved
@@ -120,11 +120,7 @@
         stats.print_stats(15)  # only print the top 10 (10 slowest functions)
 
 
-<<<<<<< HEAD
-    def run(self, coeff_file, kgrid_tp="coarse", write_outputs=True, test_k_anisotropic=False):
-=======
-    def run(self, coeff_file=None, kgrid_tp="coarse", write_outputs=True):
->>>>>>> f1c50d44
+    def run(self, coeff_file=None, kgrid_tp="coarse", write_outputs=True, test_k_anisotropic=False):
         """
         Function to run AMSET and generate the main outputs.
 
@@ -958,12 +954,7 @@
 
             # generate a normalized numpy array of vectors pointing in the direction of k
             self.k_hat_array[tp] = normalize_array(self.kgrid_array[tp])
-<<<<<<< HEAD
-            self.k_hat_array_cartesian[tp] = normalize_array(self.kgrid_array_cartesian[tp])
-        
-=======
-
->>>>>>> f1c50d44
+        self.k_hat_array_cartesian[tp] = normalize_array(self.kgrid_array_cartesian[tp])
             self.dv_grid[tp] = self.find_dv(self.kgrid_array[tp])
 
             logging.info("number of original ibz {}-type k-points: {}".format(tp, len(kpts[tp])))
@@ -1210,21 +1201,17 @@
 
                     self.kgrid[tp]["energy"][ib][ik] = energy
                     self.kgrid[tp]["velocity"][ib][ik] = velocity
-<<<<<<< HEAD
                     self.velocity_signed[tp][ib][ik] = velocity_signed
                     # if tp == 'n':
                     #     print("k_frac = {}".format(self.kgrid['n']["kpoints"][ib][ik]))
                     #     print("k_cart = {}".format(self.kgrid['n']["cartesian kpoints"][ib][ik]))
                     #     print("k_old_cart = {}".format(self.kgrid['n']["old cartesian kpoints"][ib][ik]))
                     #     print("v = {}".format(velocity_signed))
-
-=======
                     # TODO: the following enforces isotropy but it's not necessary as bs_is_isotropic is just a different formulation and isotropy from bs should be taken into account
                     # if self.bs_is_isotropic:
                     #     self.kgrid[tp]["velocity"][ib][ik] = [norm(velocity)/sq3 for i in range(3)]
                     # else:
                     #     self.kgrid[tp]["velocity"][ib][ik] = velocity
->>>>>>> f1c50d44
                     self.kgrid[tp]["norm(v)"][ib][ik] = norm(velocity)
 
                     # if self.kgrid[tp]["velocity"][ib][ik][0] < self.v_min or  \
@@ -2193,12 +2180,6 @@
                                     self.kgrid[tp][sname][c][T][ib][ik] = [1e10, 1e10, 1e10]
 
                                 if norm(self.kgrid[tp][sname][c][T][ib][ik]) > 1e20:
-<<<<<<< HEAD
-                                    print("WARNING!!! TOO LARGE of scattering rate for {}:".format(sname))
-                                    print(summation)
-                                    print(self.kgrid[tp]["X_E_ik"][ib][ik])
-                                    #print
-=======
                                     print self.kgrid[tp]['kpoints'][ib][ik]
                                     print self.kgrid[tp]['cartesian kpoints'][ib][ik]
                                     print self.kgrid[tp]['velocity'][ib][ik]
@@ -2206,7 +2187,6 @@
                                     print self.kgrid[tp][sname][c][T][ib][ik]
                                     print self.kgrid[tp]["X_E_ik"][ib][ik]
                                     print
->>>>>>> f1c50d44
                             self.kgrid[tp]["_all_elastic"][c][T][ib][ik] += self.kgrid[tp][sname][c][T][ib][ik]
 
                         # logging.debug("relaxation time at c={} and T= {}: \n {}".format(c, T, self.kgrid[tp]["relaxation time"][c][T][ib]))
