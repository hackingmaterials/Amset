# coding: utf-8
from __future__ import absolute_import
import cProfile
import json
import numpy as np
import os
import time
import warnings
from amset.utils.analytical_band_from_bzt1 import Analytical_bands
from amset.utils.band_parabolic import get_dos_from_parabolic_bands, \
    get_parabolic_energy
from amset.utils.band_interpolation import interpolate_bs, get_energy_args, \
    get_bs_extrema, get_dos_boltztrap2
from amset.utils.band_structure import get_bindex_bspin, remove_duplicate_kpoints, \
    get_closest_k, generate_adaptive_kmesh, get_dft_orbitals
from amset.utils.constants import hbar, m_e, A_to_m, m_to_cm, A_to_nm, e, k_B, \
    epsilon_0, default_small_E, dTdz, sq3
from amset.utils.general import norm, cos_angle, remove_from_grid, get_angle, \
    sort_angles, AmsetError, setup_custom_logger
from amset.utils.k_integration import generate_k_mesh_axes, create_grid, \
    array_to_kgrid, normalize_array

from amset.utils.pymatgen_loader_for_bzt2 import PymatgenLoader
from amset.utils.transport import f0, df0dE, fermi_integral, calculate_Sio, \
        get_tp, free_e_dos
from amset.utils.plotting import get_amset_plots
from amset.scattering.elastic import (
    IonizedImpurityScattering, AcousticDeformationScattering,
    PiezoelectricScattering, DislocationScattering)

from amset.valley import Valley

from collections import OrderedDict
from copy import deepcopy
from math import log, pi
from monty.json import MontyEncoder
from monty.serialization import dumpfn, loadfn
from multiprocessing import cpu_count
from pprint import pformat
from pstats import Stats
from pymatgen.electronic_structure.boltztrap import BoltztrapRunner
from pymatgen.io.vasp import Vasprun, Spin, Kpoints
from pymatgen.symmetry.analyzer import SpacegroupAnalyzer
from scipy.interpolate import griddata
from sys import stdout as STDOUT

try:
    import BoltzTraP2
    import BoltzTraP2.dft
    from BoltzTraP2 import sphere, fite
except ImportError:
    warnings.warn('BoltzTraP2 not imported; "boltztrap2" interpolation not available.')


__author__ = "Alireza Faghaninia, Alex Ganose, Jason Frost, Anubhav Jain"
__copyright__ = "Copyright 2017, HackingMaterials"
__version__ = "0.1.0"
__maintainer__ = "Alex Ganose"
__email__ = "aganose@lbl.gov"
__status__ = "Development"


class Amset(object):
    """ Runs Amset on a pymatgen from a VASP run (i.e. vasprun.xml). Amset is an ab initio model
    for calculating the mobility and Seebeck coefficient using Bolƒtzmann transport equation (BTE). The band structure
    in the Brilluin zone (BZ) is extracted from vasprun.xml to calculate the group velocity and transport properties
    in presence of various scattering mechanisms.

    Currently the following scattering mechanisms with their corresponding three-letter abbreviations implemented are:
    ionized impurity scattering (IMP), acoustic phonon deformation potential (ACD), piezoelectric (PIE), and charged
    dislocation scattering (DIS). Also, longitudinal polar optical phonon (POP) in implemented as an inelastic
    scattering mechanism that can alter the electronic distribution (the reason BTE has to be solved explicitly; for
    more information, see references [R, A]).

    You can control the level of theory via various inputs. For example, by assuming that the band structure is
    isotropic at the surrounding point of each k-point (i.e. bs_is_isotropic == True), one can significantly reduce
    the computational effort otherwise needed for accurate numerical integration of the scatterings.

    A small comment on the structure of this code: the calculations are done and stored in two main dictionary type
    variable called kgrid and egrid. kgrid contains all calculations that are done in k-space meaning that for each
    k-point and each band that is included there is a number/vector/property stored. On the other hand, the egrid
    is everything in energy scale hence we have number/vector/property stored at each energy point.

    References:
        [R]: D. L. Rode, Low-Field Electron Transport, Elsevier, 1975, vol. 10.,
            DOI: 10.1016/S0080-8784(08)60331-2
        [A]: A. Faghaninia, C. S. Lo and J. W. Ager, Phys. Rev. B, "Ab initio
            electronic transport model with explicit solution to the linearized
            Boltzmann transport equation" 2015, 91(23), 5100.,
            DOI: 10.1103/PhysRevB.91.235123
        [Q]: B. K. Ridley, Quantum Processes in Semiconductors, oxford
            university press, Oxford, 5th edn., 2013.
            DOI: 10.1093/acprof:oso/9780199677214.001.0001

    Args:
        calc_dir (str): where Amset will be running (e.g. path to the vasprun.xml)
            material_params (dict, required): material parameters; current options::

                "epsilon_s" (float>0, required): static dielectric constant
                "epsilon_inf" (float>0): high-frequency dielectric constant
                "C_el" (float>0): average elastic constant in GPa only used by ACD
                "P_PIE" (float>0): piezoelectric coefficient only used by PIE
                "E_D" (float>0 or {"n": float, "p": float}): CBM/VBM acoustic phonon
                    deformation potential constant in eV; only used by ACD
                "N_dis" (float>0): charged linear discloation concentration only
                    used by DIS. Units: 1/cm2 (# of dislocations in unit thickness)
                "user_bandgap" (float): the target band gap set artificially.
                "scissor" (float): amount of artificial change to the electronic
                    band gap in eV; ignored if user_bandgap is set.
                "donor_charge" (int): the charge of the shallow donors (e.g. 2)
                    defaults to 1
                "acceptor_charge" (int): the charge of the shallow acceptors
                    defaults to 1
                "dislocations_charge" (int): absolute value of the charge of the
                    linear dislocations; defaults to 1
                "important_points" (dict): the important band extrema dominating the
                    transport; defaults to None to automatically find those points.
                    examples: None or {'n': [[0.0, 0.0, 0.0], [0.5, 0.5, 0.5]],
                                       'p': [[0.0, 0.0, 0.0]]}
                "W_POP" (float): Longitudinal polar optical phonon frequency in THz
                    at the k-point where the CBM/VBM is located

            example of material_params: {"epsilon_s": 10.3, "user_bandgap": 1.}
        vasprun_file (str): path the vasprun.xml; is set to calc_dir by default
        model_params (dict): parameters related to the model and the formulation::

                "bs_is_isotropic" (bool): whether to use isotropic band formulation
                    note that True is recommended as it is much faster than the
                    anisotropic formulation while still captures some anisotropy.
                    However, some details of anisotropic band may be lost in which
                    case set to False.
                "elastic_scats" ([str]): list of elastic scattering mechanisms to
                    be include; for example: ["ACD", "IMP", "PIE"]
                "inelastic_scats" ([str]): list of inelastic scattering mechanisms
                    to be included; for example: ["POP"]
                "parabolic_bands" (None or list): None is recommended; otherwise set
                    to simulate a band structure with one or multiple parabolic
                    bands; For example, [[[[0.0, 0.0, 0.0], [0.0, 0.09]]]] denotes
                    a single parabolic band, with a single extremum at
                    Gamma ([0, 0, 0]) that is 0.0 eV above/below the CBM/VBM and
                    has an effective mass of 0.09. Coordinates are fractional. For
                    more information see the docs for get_parabolic_energy function.

        performance_params (dict): parameters related to convergence, speed,
            etc; the options are::

                "dE_min" (float): minimum energy difference differentiated in the
                    energy grid (egrid); essentially the resolution of the egrid
                "Ecut" (float or {"n": float, "p": float}): energy cutoff from the
                    CBM/VBM beyond which the band structure is ignored.
                "dos_bwidth" (float): the bandwidth (in eV) used for calculating
                    the density of states (DOS)
                "dos_kdensity" (int > 100): the uniform k-point density for DOS
                "BTE_iters" (int>3): the number of iterations in solving the
                    linearized Boltzmann Transport Equation (BTE)
                "max_nbands" (None, int>=1): the maximum number of bands included;
                    set None for autmatic determination bands on the Ecut.
                "max_normk0" (float): the cutoff in reciprocal space from a given
                    extremum in units of 1/nm
                "max_nvalleys (None or int>=1): the maximum number of valleys
                    included in each band. Set to None for automatic setting.
                "n_jobs" (int>=1): the number of jobs in parallelization. Currently,
                    it is only relevant to interpolation method of "boltztrap1"
                "interpolation" (str): the band structure interpolation method.
                    Current options are "boltztrap1" and "boltztrap2".

        dopings ([float]): list of input carrier concentrations; c<0 for
            electrons and c>0 for holes
        temperatures ([float]): input temperatures (T) in Kelvin.
        integration (str): 'e' or 'k'. Currently only e or integration of
            properties in the energy-scale is supported
        loglevel (int): e.g. logging.DEBUG; set logging.ERROR to turn off
            the logging
        timeout_hours (float): timeout_hours in hours. If Amset takes longer than this,
            the calculations will stop. However, if transport properties
            are already calculated, the postprocessing (e.g. write to file)
            might violate this timeout_hours.

    Returns:
        (None): results are accessible through various methods such as the
        logged result (on the screen or the logfile), or through the following
        methods::

            Amset.to_csv(): transport properties at different c&T
            Amset.as_dict(): most commonly used attributes as python dictionary
            Amset.to_json(): details of relaxation time, scattering rates, group
                velocities, etc in both kgrid and egrid
            Amset.to_file(): writes everything to a json file to be used again
                later (via Amset.from_file() e.g. for plotting). to_file is
                more complete than to_json and is readable by from_file
            Amset.plot(): convenience function to plot the mobilities, energy,
                perturbation function, scattering rates, etc.
     """
    def __init__(self, calc_dir, material_params, vasprun_file=None,
                 model_params=None, performance_params=None,
                 dopings=None, temperatures=None, integration='e',
                 loglevel=None, timeout_hours=48):
        self.logger = setup_custom_logger(
                'amset_logger', calc_dir, 'amset.log', level=loglevel)
        self.calc_dir = calc_dir
        self.vasprun_file = vasprun_file or os.path.join(self.calc_dir, 'vasprun.xml')
        self.dopings = dopings or [-1e20, 1e20]
        self.dopings = [int(doping) for doping in self.dopings]
        self.all_types = list(set([get_tp(c) for c in self.dopings]))
        self.tp_title = {"n": "conduction band(s)", "p": "valence band(s)"}
        self.temperatures = temperatures or [300, 600]
        self.temperatures = [int(T) for T in self.temperatures]
        self.set_model_params(model_params)
        self.set_material_params(material_params)
        self.set_performance_params(performance_params)
        self.integration = integration
        self.logger.info('integration: {}'.format(self.integration))
        if self.integration=="k":
            self.logger.warning(
                "k-integration is not fully implemented! The results may be "
                "unreliable. It also only works for structures with a symmetric"
                " lattic constant! 'e'-integration is recommended.")
        elif self.integration!="e":
            raise AmsetError(self.logger, "Unsupported integration method: "
                                          "'{}'".format(self.integration))
        self.logger.info("number of cpu used (n_jobs): {}".format(self.n_jobs))
        self.counter = 0 # a global counter just for debugging
        self.offset_from_vrun = {'n': 0.0, 'p': 0.0}
        self.kgrid_tp = None
        self.seebeck = {'n': None, 'p': None}
        self.timeout_hours = timeout_hours * 3600.0
        self.start_time = time.time()


    def run_profiled(self, coeff_file=None, kgrid_tp="coarse", nfuncs=15):
        """
        Very similar to the run method except that it is time-profiled: it 
            shows the total and per-call time elapsed in running each function.

        Args:
            see args (coeff_file, kgrid_tp) for run() method
            nfuncs (int): only print the nfuncs most time-consuming functions
        """
        profiler = cProfile.Profile()
        profiler.runcall(lambda: self.run(coeff_file, kgrid_tp=kgrid_tp))
        stats = Stats(profiler, stream=STDOUT)
        stats.strip_dirs()
        stats.sort_stats('cumulative')
        stats.print_stats(nfuncs)


    def _check_timeout_hours(self):
        if time.time() - self.start_time > self.timeout_hours:
            raise AmsetError(self.logger, 'The calculations exceeded the '
                        'timeout_hours of {:.4f} hours'.format(self.timeout_hours/3600.0))


    def run(self, coeff_file=None, kgrid_tp="coarse"):
        """
        Function to run Amset and log the main outputs, populate the two main
            grid variables: k-points grid (kgrid) and energy grid (egrid) and
            class attributes such as Amset.mobility and Amset.seebeck.

        Args:
            coeff_file: the path to fort.123* file containing the coefficients of
                the interpolated band structure generated by a modified version of
                BoltzTraP. If None, BoltzTraP will run to generate the file.
            kgrid_tp (str): define the density of k-point mesh.
                options: 'very coarse', 'coarse', 'fine'

        Returns (None):
            many instance variables get updated with calculated properties.
        """
        self.read_vrun(vasprun_file=self.vasprun_file, filename="vasprun.xml")
        self.logger.info('Running Amset on {}'.format(
            self._vrun.final_structure.composition.reduced_formula))
        self.kgrid_tp = kgrid_tp
        self.logger.info('Running on "{}" mesh for each valley'.format(kgrid_tp))
        self.logger.info('band interpolation="{}" method'.format(self.interpolation))
        self.logger.info('max_nbands={}'.format(self.max_nbands))
        self.logger.info('max_nvalleys={}'.format(self.max_nvalleys))
        self.logger.info('max_normk={}'.format(self.max_normk))
        coeff_file = self._initialize_transport_vars(coeff_file=coeff_file)
        # make the reference energy consistent w/ interpolation rather than DFT
        self.update_cbm_vbm_dos(coeff_file=coeff_file)

        # with ibands_tuple, for each couple of conduction/valence bands we
        # only use 1 band together (i.e. always ib==0)
        for tp in ['p', 'n']:
            self.cbm_vbm[tp]['included'] = 1
        self.logger.debug("cbm_vbm after updating:\n {}".format(self.cbm_vbm))
        gap = self.cbm_vbm["n"]["energy"]-self.cbm_vbm["p"]["energy"]
        gap_orig = self.dft_gap + self.scissor
        if abs(gap_orig - gap) > 0.1:
            raise AmsetError(self.logger, 'The band gap calculated based '
                             'on the interpolation method does not match with '
                             'the input bandgap! {}!={}'.format(gap, gap_orig))

        self._check_timeout_hours()
        if self.integration == 'k':
            kpts = self.generate_kmesh(important_points={'n': [[0.0, 0.0, 0.0]],
                                                         'p': [[0.0, 0.0, 0.0]]},
                                       kgrid_tp=kgrid_tp)
            # the purpose of the following line is just to generate self.energy_array that find_fermi_k function uses
            _, _ = self.get_energy_array(coeff_file, kpts,
                                         once_called=False,
                                         return_energies=True,
                                         num_bands=self.init_nbands,
                                         nbelow_vbm=0,
                                         nabove_cbm=0)
            self.fermi_level = self.find_fermi_k(num_bands=self.init_nbands)
        elif self.integration == 'e':
            kpts = self.generate_kmesh(
                important_points={'n': [[0.0, 0.0, 0.0]], 'p': [[0.0, 0.0, 0.0]]},
                kgrid_tp='very coarse')
            self.get_energy_array(coeff_file, kpts,
                                  once_called=False,
                                  return_energies=False,
                                  num_bands=self.init_nbands,
                                  nbelow_vbm=0,
                                  nabove_cbm=0)
            self.fermi_level = {c: {T: None for T in self.temperatures} \
                                for c in self.dopings}

            for c in self.dopings:
                for T in self.temperatures:
                    self.fermi_level[c][T] = self.find_fermi(c, T)
        self.logger.info('fermi level = {}'.format(self.fermi_level))
        self.logger.info('initial number of bands:\n{}'.format(self.init_nbands))
        self.logger.debug('here is the calculated dopings"\n{}'.format(self.calc_doping))
        vibands = list(range(self.init_nbands['p']))
        cibands = list(range(self.init_nbands['n']))

        if len(vibands) > len(cibands):
            ibands_tuple = list(zip(vibands, cibands+[cibands[0]]*(len(vibands)-len(cibands))))
            for ivt in range(len(cibands), len(vibands)):
                self.count_mobility[ivt]['n'] = False
        else:
            ibands_tuple = list(zip(vibands+[vibands[0]]*(len(cibands)-len(vibands)), cibands))
            for ivt in range(len(vibands), len(cibands)):
                self.count_mobility[ivt]['p'] = False
        self.ibands_tuple = ibands_tuple
        self.count_mobility0 = deepcopy(self.count_mobility)
        #each time num_bands will be {'n': 1, 'p': 1} but w/ different band idx
        if self.max_nbands:
            ibands_tuple = ibands_tuple[:min(len(ibands_tuple), self.max_nbands)]

        self.logger.debug('here ibands_tuple: [(val. band #, cond. band #)]')
        self.logger.debug(ibands_tuple)
        self.logger.debug('here whether to count bands')
        self.logger.debug(self.count_mobility)

        self.denominator = {c: {T: {'p': 0.0, 'n': 0.0} for T in self.temperatures} for c in self.dopings}
        self.seeb_denom = {c: {T: {'p': 0.0, 'n': 0.0} for T in self.temperatures} for c in self.dopings}
        for self.ibrun, (self.nbelow_vbm, self.nabove_cbm) in enumerate(ibands_tuple):
            self._check_timeout_hours()
            self.logger.info('going over conduction and valence # {}'.format(self.ibrun))
            self.all_important_pts = self.find_all_important_points(coeff_file,
                                           nbelow_vbm=self.nbelow_vbm,
                                           nabove_cbm=self.nabove_cbm,
                                           interpolation=self.interpolation)

            if self.max_nvalleys['n'] is None and self.max_nvalleys['p'] is None:
                max_nvalleys = max(len(self.important_pts['n']),
                                   len(self.important_pts['p']))
            else:
                max_nvalleys = max(min(len(self.important_pts['n']), self.max_nvalleys["n"] or 1000),
                                   min(len(self.important_pts['p']), self.max_nvalleys["p"] or 1000))

            for ivalley in range(max_nvalleys):
                self._check_timeout_hours()
                self.count_mobility[self.ibrun] = self.count_mobility0[self.ibrun]
                important_points = {'n': None, 'p': None}
                once_called = True
                for tp in ['p', 'n']:
                    try:
                        important_points[tp] = [self.important_pts[tp][ivalley]]
                    except:
                        important_points[tp] = [self.important_pts[tp][0]]
                        self.count_mobility[self.ibrun][tp] = False

                if self.max_normk0 is None:
                    for tp in ['n', 'p']:
                        min_dist = 100.0 # in 1/nm
                        # This for loop not only checks the distance between
                        # different valleys but among symmetrically equivalent
                        # k-points of the same valley so the cutoff would make sense
                        for k in self.bs.get_sym_eq_kpoints(important_points[tp][0], cartesian=False):
                            kdiff = get_closest_k(
                                k, self.all_important_pts[tp], return_diff=True, exclude_self=True)
                            new_dist = 1/A_to_nm *norm(self.get_cartesian_coords(kdiff))
                            # to avoid self-counting, 0.1 criterion added:
                            if new_dist < min_dist and new_dist > 0.01:
                                min_dist = new_dist
                        self.max_normk[tp] = min_dist/2.0
                        if self.max_normk[tp] < 0.05:
                            raise AmsetError(self.logger, "max_normk['{}']={} "
                                "is way too low! Please check your input and if "
                                "necessary manually enter the band extrema "
                                "coordinates".format(tp, self.max_normk[tp]))
                for tp in ['p', 'n']:
                    if self.max_nvalleys[tp]==1 and self.max_normk0 is None:
                        self.max_normk[tp] = 5.0
                        self.logger.warn('max_normk["{}"] -> {} avoiding unlrealistic'
                                         ' scattering'.format(tp, self.max_normk[tp]))
                self.logger.info('at valence band #{} and conduction band #{}'.format(self.nbelow_vbm, self.nabove_cbm))
                self.logger.info('Current valleys:\n{}'.format(important_points))
                self.logger.info('Whether to count valleys: {}'.format(self.count_mobility[self.ibrun]))
                self.logger.info('max_normk:\n{}'.format(self.max_normk))
                self.logger.info('important points for this band:\n{}'.format(important_points))

                if not self.count_mobility[self.ibrun]['n'] and not self.count_mobility[self.ibrun]['p']:
                    self.logger.info('skipping this valley as it is unimportant for both n and p type...')
                    continue
                kpts = self.generate_kmesh(important_points=important_points,
                                           kgrid_tp=kgrid_tp)
                kpts, energies=self.get_energy_array(coeff_file, kpts,
                                                     once_called=once_called,
                                                     return_energies=True,
                                                     nbelow_vbm=self.nbelow_vbm,
                                                     nabove_cbm=self.nabove_cbm,
                                                     num_bands={'p': 1, 'n': 1})
                self._check_timeout_hours()

                if min(energies['n']) - self.cbm_vbm['n']['energy'] > self.Ecut['n']:
                    self.logger.info('not counting conduction band {} valley\
                     {} due to off enery...'.format(self.ibrun, important_points['n'][0]))
                    self.count_mobility[self.ibrun]['n'] = False
                if self.cbm_vbm['p']['energy'] - max(energies['p']) > self.Ecut['p']:
                    self.logger.info('not counting valence band {} valley {} \
                    due to off enery...'.format(self.ibrun, important_points['p'][0]))
                    self.count_mobility[self.ibrun]['p'] = False

                if not self.count_mobility[self.ibrun]['n'] and \
                        not self.count_mobility[self.ibrun]['p']:
                    self.logger.info("skipping this iband as it's unimportant"
                                     " or energies are off:\n{}".format(
                        important_points))
                    continue

                corrupt_tps = self.init_kgrid(kpts, important_points)
                for tp in corrupt_tps:
                    self.count_mobility[self.ibrun][tp] = False

                if not self.count_mobility[self.ibrun]['n'] and not self.count_mobility[self.ibrun]['p']:
                    self.logger.info('skipping this valley as it is unimportant or its energies are way off...')
                    continue
                corrupt_tps = self.init_egrid()
                for tp in corrupt_tps:
                    self.count_mobility[self.ibrun][tp] = False
                if not self.count_mobility[self.ibrun]['n'] and not self.count_mobility[self.ibrun]['p']:
                    self.logger.info('skipping this valley as it is unimportant or its energies are way off...')
                    continue

                self.bandgap = min(self.egrid["n"]["all_en_flat"]) \
                               - max(self.egrid["p"]["all_en_flat"])
                if abs(self.bandgap - (self.cbm_vbm["n"]["energy"] \
                                       - self.cbm_vbm["p"]["energy"] \
                                       + self.scissor)) > k_B * 300:
                    warnings.warn("The band gaps do NOT match! \
                    The selected k-mesh is probably too coarse.")
                self.map_to_egrid(prop_name="g",
                                  c_and_T_idx=True,
                                  prop_type="vector")
                self.map_to_egrid(prop_name="velocity",
                                  c_and_T_idx=False,
                                  prop_type="vector")

                # find the indexes of equal energy or those with ±hbar*W_POP for scattering via phonon emission and absorption
                if not self.bs_is_isotropic or "POP" in self.inelastic_scats:
                    self.generate_angles_and_indexes_for_integration()

                # calculate all elastic scattering rates in kgrid and then map it to egrid:
                for sname in self.elastic_scats:
                    self.s_elastic(sname=sname)
                    self.map_to_egrid(prop_name=sname)

                self.map_to_egrid(prop_name="relaxation time")

                for c in self.dopings:
                    for T in self.temperatures:
                        seeb_integ = \
                        self.egrid["Seebeck_integral_numerator"][c][T][tp] / \
                        self.egrid["Seebeck_integral_denominator"][c][T][tp]
                        fermi = self.fermi_level[c][T]
                        for tp in ["n", "p"]:
                            fermi_norm = fermi - self.cbm_vbm[tp]["energy"]
                            for ib in range(len(self.kgrid[tp]["energy"])):
                                for ik in range(len(self.kgrid[tp]["kpoints"][ib])):
                                    E = self.kgrid[tp]["energy"][ib][ik]
                                    v = self.kgrid[tp]["velocity"][ib][ik]
                                    self.kgrid[tp]["f0"][c][T][ib][ik] = f0(E, fermi, T) * 1.0
                                    self.kgrid[tp]["df0dk"][c][T][ib][ik] = hbar * df0dE(E, fermi, T) * v  # in cm
                                    self.kgrid[tp]["electric force"][c][T][ib][ik] = \
                                        -1 * self.kgrid[tp]["df0dk"][c][T][ib][ik] * \
                                        default_small_E / hbar  # in 1/s
                                    E_norm = E - self.cbm_vbm[tp]["energy"]
                                    self.kgrid[tp]["thermal force"][c][T][ib][ik] = \
                                        -v * f0(E_norm, fermi_norm, T) * (1 - f0(
                                        E_norm, fermi_norm, T)) * dTdz / T * (
                                                E_norm / (k_B * T) - seeb_integ
                                        )
                        # - norm(v)/sq3 * f0(E_norm, fermi_norm, T) * (1 - f0(
                        if self.integration=='k':
                            dop_tp = get_tp(c)
                            f0_all = 1 / (np.exp((self.energy_array[dop_tp] - self.fermi_level[c][T]) / (k_B * T)) + 1)
                            if c < 0:
                                electrons = self.integrate_over_states(f0_all, dop_tp)
                                self.logger.info('k-integral of f0 above band gap at c={:.2e}, T={}: {}'.format(c, T, electrons))
                            if c > 0:
                                holes = self.integrate_over_states(1-f0_all, dop_tp)
                                self.logger.info('k-integral of 1-f0 below band gap at c={:.2e}, T={}: {}'.format(c, T, holes))

                self.map_to_egrid(prop_name="f0", c_and_T_idx=True, prop_type="vector")
                self.map_to_egrid(prop_name="df0dk", c_and_T_idx=True, prop_type="vector")

                # solve BTE in presence of electric and thermal driving force to get perturbation to Fermi-Dirac: g
                self.solve_BTE_iteratively()
                if self.integration=='k':
                    test_k_anisotropic = False  # for k-integration
                    valley_transport = self.calculate_transport_properties_with_k(test_k_anisotropic, important_points)
                elif self.integration=='e':
                    if len(self.Efrequency['n'])<=1 or len(self.Efrequency['p'])<=1:
                        raise AmsetError(self.logger,
                                         'The egrid is too small for n- or p-'
                                         'type for e-integration of transport')
                    valley_transport = self.calculate_transport_properties_with_E()
                else:
                    raise AmsetError(self.logger,'Unsupported integration '
                                    'method: {}'.format(self.integration))
                self.logger.info('finished calculating the mobility of the '
                                 'valley {} and band (p, n) {}'.format(
                            important_points, self.ibands_tuple[self.ibrun]))
                self.logger.info('count_mobility: {}'.format(self.count_mobility[self.ibrun]))
                self.logger.info('transport properties of the current valley'
                                 '\n{}'.format(pformat(valley_transport)))

                if self.ibrun==0 and ivalley==0: # 1-valley only since it's SPB
                    self.calculate_spb_transport()

                self.logger.info('Mobility Labels: {}'.format(self.mo_labels))
                for tp in ['p', 'n']:
                    valley_ndegen = self.bs.get_kpoint_degeneracy(important_points[tp][0])
                    self.logger.debug('valley_ndegen = {} for {}'.format(valley_ndegen, important_points[tp][0]))
                    for c in self.dopings:
                        for T in self.temperatures:
                            self.kgrid[tp]["relaxation time"][c][T][ib] = \
                                1 / (self.kgrid[tp]["_all_elastic"][c][T][ib] \
                                + self.kgrid[tp]["S_o"][c][T][ib] \
                                     + self.kgrid[tp]["S_i"][c][T][ib])

                            if self.count_mobility[self.ibrun][tp]:
                                if self.integration=='k':
                                    f0_all = 1. / (np.exp((self.energy_array['n'] - self.fermi_level[c][T]) / (k_B * T)) + 1.)
                                    f0p_all = 1. / (np.exp((self.energy_array['p'] - self.fermi_level[c][T]) / (k_B * T)) + 1.)
                                    finteg = f0_all if tp == 'n' else 1-f0p_all
                                    self.denominator[c][T][tp] += 3 * default_small_E * self.integrate_over_states(finteg, tp) + 1e-10
                                    self.seeb_denom[c][T][tp] += self.integrate_over_states(finteg*(1-finteg), tp)
                                elif self.integration=='e':
                                    finteg = "f0" if tp=="n" else "1 - f0"
                                    self.denominator[c][T][tp] += 3 * default_small_E * self.integrate_over_E(props=[finteg], tp=tp, c=c, T=T, xDOS=False, xvel=False)  * valley_ndegen
                                    self.seeb_denom[c][T][tp] += self.egrid["Seebeck_integral_denominator"][c][T][tp] * valley_ndegen
                                for mu in self.mo_labels+["J_th"]:
                                    self.mobility[tp][mu][c][T] += valley_transport[tp][mu][c][T] * valley_ndegen
                                self.mobility[tp]['seebeck'][c][T] += valley_transport[tp]['seebeck'][c][T] # seeb is multiplied by DOS so no need for degeneracy

                self.map_to_egrid(prop_name="relaxation time")

                if self.parabolic_bands0 is None:
                    for tp in ['p', 'n']:
                        if self.count_mobility[self.ibrun][tp]:
                            k = important_points[tp][0]
                            for i in range(3):
                                if abs(k[i]) < 1e-4:
                                    k[i] = 0.0
                                elif abs(abs(k[i]) - 0.5) < 1e-4:
                                    k[i] = round(k[i], 1)
                                elif round(k[i], 1) == round(k[i], 2):
                                    k[i] = round(k[i], 1)
                                elif k[i] != round(k[i], 2):
                                    k[i] = round(k[i], 2)
                            #TODO: here the numerator of band/valleys is initiated by w/o valley_ndegen which results
                            # in valleys.json mobility values being lower; write a function that goes over all values of
                            # valley transport and multiplies them by valley_ndegen = self.bs.get_kpoint_degeneracy(k)
                            self.valleys[tp]['band {}'.format(self.ibrun)]['{};{};{}'.format(k[0], k[1], k[2])] = valley_transport[tp]

                kgrid_rm_list = ["f_th", "S_i_th", "S_o_th"]
                self.kgrid = remove_from_grid(self.kgrid, kgrid_rm_list)
                if ivalley==0 and self.ibrun==0:
                    # TODO: make it possible for the user to choose which valley(s) to plot
                    self.kgrid0 = deepcopy(self.kgrid)
                    self.egrid0 = deepcopy(self.egrid)
                    self.Efrequency0 = deepcopy(self.Efrequency)
        self.logger.debug('here denominator:\n{}'.format(self.denominator))

        for tp in ['p', 'n']:
            for c in self.dopings:
                for T in self.temperatures:
                    for mu in self.mo_labels+["J_th"]:
                        self.mobility[tp][mu][c][T] /= self.denominator[c][T][tp]
                        for band in list(self.valleys[tp].keys()):
                            for valley_k in list(self.valleys[tp][band].keys()):
                                self.valleys[tp][band][valley_k][mu][c][T] /= self.denominator[c][T][tp]
                    self.mobility[tp]["seebeck"][c][T] /= self.seeb_denom[c][T][tp]
                    for band in list(self.valleys[tp].keys()):
                            for valley_k in list(self.valleys[tp][band].keys()):
                                self.valleys[tp][band][valley_k]["seebeck"][c][T] /= self.seeb_denom[c][T][tp]

        # finalize Seebeck values:
        sigma = {tp: {c: {T: 0.0 for T in self.temperatures} for c in self.dopings} for tp in ['p', 'n']}
        for tp in ['p', 'n']:
            for c in self.dopings:
                for T in self.temperatures:
                    self.logger.debug('3 terms of {0}-type seebeck at c={1:.2e}, T={2}'.format(tp, c, T))
                    self.logger.debug('seebeck integral term: {}'.format(str(self.mobility[tp]['seebeck'][c][T]*(-1e6) * k_B)))
                    self.mobility[tp]['seebeck'][c][T] -= \
                        (self.fermi_level[c][T] - self.cbm_vbm[tp]["energy"]) \
                        / (k_B * T)
                    self.logger.debug('seebeck term Fermi level w.r.t. the CBM/VBM: {}'.format(str((self.fermi_level[c][T] - self.cbm_vbm[tp]["energy"])/(k_B * T)*(-1e6) * k_B)))
                    self.mobility[tp]['seebeck'][c][T] *= (-1e6) * k_B
                    self.mobility[tp]["seebeck"][c][T] -= 0 # TODO: J_th term is too large, see why (e.g. in SnS)
                    # self.mobility[tp]["seebeck"][c][T] += 1e6 * self.mobility[tp]["J_th"][c][T]\
                    #     /(self.mobility[tp]["overall"][c][T]*e*float(1+abs(self.calc_doping[c][T][tp])))/dTdz
                    self.logger.debug('seebeck term J_th: {}'.format(str(1e6 * self.mobility[tp]["J_th"][c][T]/(self.mobility[tp]["overall"][c][T]*e*float(1+abs(self.calc_doping[c][T][tp])))/dTdz)))
                    for band in list(self.valleys[tp].keys()):
                        for valley_k in list(self.valleys[tp][band].keys()):
                            self.valleys[tp][band][valley_k]["seebeck"][c][T] -= (self.fermi_level[c][T] - self.cbm_vbm[tp]["energy"]) / (k_B * T)
                            self.valleys[tp][band][valley_k]["seebeck"][c][T] *= (-1e6) * k_B
            self.seebeck[tp] = self.mobility[tp].pop('seebeck')
            sigma[tp][c][T] = sum(self.mobility[tp]['overall'][c][T])/3. * e * abs(self.calc_doping[c][T][tp])

        self.logger.debug('here is the conductivity, sigma:\n{}'.format(sigma))
        # seebeck = deepcopy(self.seebeck)
        # for c in self.dopings:
        #     for T in self.temperatures:
        #         self.seebeck['n'][c][T] = (sigma['n'][c][T]*seebeck['n'][c][T] - sigma['p'][c][T]*seebeck['p'][c][T])/(sigma['n'][c][T]+sigma['p'][c][T])
        self.logger.info('run finished.')
        self.logger.info('\nfinal mobility:\n{}'.format(pformat(self.mobility)))
        self.logger.info('\nfinal Seebeck:\n{}'.format(pformat(self.seebeck)))


    def _initialize_transport_vars(self, coeff_file):
        """
        Variables related to transport such as cbm_vbm, mobility, etc. This
        internal method is supposed to be called after read_vrun.

        Args:
            coeff_file: the path to fort.123* file containing the coefficients of
                the interpolated band structure generated by a modified version of
                BoltzTraP. If None, BoltzTraP will run to generate the file.

        Returns (str): instance variables get updated/created and returns
            coeff_file (if it was None and updated in this function)
        """
        if self.parabolic_bands0 is not None:
            self.cbm_vbm["n"]["energy"] = self.dft_gap
            self.cbm_vbm["p"]["energy"] = 0.0
            self.cbm_vbm["n"]["kpoint"] = self.cbm_vbm["p"]["kpoint"] = \
                self.parabolic_bands0[0][0][0]
        if not coeff_file and self.interpolation == "boltztrap1":
            self.logger.warning(
                '\nRunning BoltzTraP to generate the cube file...')
            boltztrap_runner = BoltztrapRunner(bs=self.bs,
                                               nelec=self.nelec,
                                               run_type='BANDS',
                                               doping=[1e20],
                                               tgrid=300,
                                               tmax=max(self.temperatures+[300]),
                                               ) # do NOT set scissor in runner
            boltztrap_runner.run(path_dir=self.calc_dir)
            coeff_file = os.path.join(self.calc_dir, 'boltztrap', 'fort.123')
            self.logger.warning(
                'BoltzTraP run finished, I suggest to set the following '
                'to skip this step next time:\n{}="{}"'.format(
                    "coeff_file",
                    os.path.join(self.calc_dir, 'boltztrap', 'fort.123')
                ))
            if not os.path.exists(coeff_file):
                raise AmsetError(self.logger,
                                 '{} does not exist! generating the cube file '
                                 '(i.e. fort.123) requires a modified version of BoltzTraP. '
                                 'Contact {}'.format(coeff_file, "frankyricci@gmail.com"))
                                # 'Contact {}'.format(coeff_file, __email__))
        # initialize transport variables
        self.mo_labels = self.elastic_scats + self.inelastic_scats + ['overall', 'average']
        self.spb_labels = ['SPB_ACD']
        self.transport_labels = self.mo_labels + self.spb_labels + ["seebeck","J_th"]
        self.mobility = {tp: {el_mech: {c: {T: np.array([0., 0., 0.], dtype='float') \
                                            for T in self.temperatures} \
                                        for c in self.dopings} \
                              for el_mech in self.transport_labels} \
                         for tp in ["n", "p"]}
        self.calc_doping = {c: {T: {'n': None, 'p': None} \
                                for T in self.temperatures} \
                            for c in self.dopings}
        self.ibrun = 0 # counter of the ibands_tuple (band-valley walker)
        self.count_mobility = [{'n': True, 'p': True} \
                               for _ in range(max(self.init_nbands['p'],
                                                  self.init_nbands['n']))]
        return coeff_file


    def calculate_spb_transport(self):
        """
        Using single parabolic band (SPB), calculates some elastic scattering-
        limited mobility values named with an "SPB_*" prefix. For example,
        mobility limited by acoustic phonon deformation potential (SPB_ACD)

        Returns: None; results are saved inside self.mobility
        """
        for tp in ['p', 'n']:
            for c in self.dopings:
                for T in self.temperatures:
                    fermi = self.fermi_level[c][T]

                    # TODO: note that now I only calculate one mobility, define a relative energy term for both n- and p-SPB later
                    energy = self.cbm_vbm[get_tp(c)]["energy"]

                    # ACD mobility based on single parabolic band extracted from Thermoelectric Nanomaterials,
                    # chapter 1, page 12: "Material Design Considerations Based on Thermoelectric Quality Factor"
                    self.mobility[tp]["SPB_ACD"][c][T] = 2 ** 0.5 * pi * hbar ** 4 * e * self.C_el * 1e9 / (
                        3 * (abs(self.cbm_vbm[tp]["eff_mass_xx"]+self.gs) * m_e) ** 2.5 * (k_B * T) ** 1.5 * self.E_D[tp] ** 2) \
                                * fermi_integral(0, fermi, T, energy) \
                                / fermi_integral(0.5, fermi, T, energy) * e ** 0.5 * 1e4  # to cm2/V.s


    def generate_kmesh(self, important_points, kgrid_tp='coarse'):
        """
        List of kpoints surrounding important points. This adaptive mesh is
        finer closer to the "important" points or band extrema and they get
        coarser further away.

        Args:
            important_points ({"n": [3x1 array], "p": [3x1 array]}): list of
                important k-points for conduction ("n") and valence ("p") bands
            kgrid_tp (str): type of kgrid or how dense it is. options are:
                "very coarse", "coarse", "fine", "very fine", "super fine"
        Returns ({"n": [3x1 array], "p": [3x1 array]}): list of k-points for
            both n and p type.

        """
        self.kgrid_array = {}
        self.kgrid_array_cartesian = {}
        self.k_hat_array = {}
        self.k_hat_array_cartesian = {}
        self.dv_grid = {}
        kpts = {}
        if self.integration == 'e':
            kpts = generate_adaptive_kmesh(self.bs, important_points, kgrid_tp)
        for tp in ['n', 'p']:
            points_1d = generate_k_mesh_axes(important_points[tp], kgrid_tp, one_list=True)
            self.kgrid_array[tp] = create_grid(points_1d)
            if self.integration == 'k':
                kpts[tp] = array_to_kgrid(self.kgrid_array[tp])
            N = self.kgrid_array[tp].shape
            self.kgrid_array_cartesian[tp] = np.zeros((N[0], N[1], N[2], 3))
            for ii in range(N[0]):
                for jj in range(N[1]):
                    for kk in range(N[2]):
                        self.kgrid_array_cartesian[tp][ii,jj,kk,:] = self.get_cartesian_coords(self.kgrid_array[tp][ii,jj,kk])   # 1/A

            # generate a normalized numpy array of vectors pointing in the direction of k
            self.k_hat_array[tp] = normalize_array(self.kgrid_array[tp])
            self.k_hat_array_cartesian[tp] = normalize_array(self.kgrid_array_cartesian[tp])
            self.dv_grid[tp] = self.find_dv(self.kgrid_array[tp])
        return kpts


    def update_cbm_vbm_dos(self, coeff_file=None):
        """
        Updates the energy and mass values of the CBM/VBM (in cbm_vbm var) and
        dos limits according to the iterpolation method and the references used

        Args:
            coeff_file (str): path to the boltztrap1 .123 coefficient file;
                ignored if interpolation is not boltztrap1

        Returns (None):
            updates cbm_vbm and some other class attributes such as
            offset_from_vbm which is the energy difference between the DFT
            calculations reference energy and the interpolation method.
        """
        if self.parabolic_bands0 is None:
            if self.interpolation=="boltztrap1":
                self.logger.debug(
                    "start interpolating bands from {}".format(coeff_file))
            self.all_ibands = [self.cbm_vbm0['p']["bidx"], self.cbm_vbm0['n']["bidx"]]

            self.all_ibands.sort()
            self.logger.debug("all_ibands: {}".format(self.all_ibands))
            if self.interpolation == "boltztrap1":
                self.interp_params = get_energy_args(coeff_file, self.all_ibands)
        else:
            self.parabolic_bands = np.array(self.parabolic_bands0)
            for ib in range(len(self.parabolic_bands0)):
                for valley in range(len(self.parabolic_bands0[ib])):
                    self.parabolic_bands[ib][valley][
                        0] = remove_duplicate_kpoints(
                        self.bs.get_sym_eq_kpoints(
                            self.parabolic_bands0[ib][valley][0],
                            cartesian=True))

        for i, tp in enumerate(["p", "n"]):
            sgn = (-1.0) ** i
            iband = i if self.interpolation=="boltztrap1" else self.cbm_vbm0[tp]["bidx"]
            if self.parabolic_bands is not None:
                energy, velocity, effective_m = self.calc_parabolic_energy(self.cbm_vbm0[tp]["kpoint"], tp, 0)
            else:
                energies, velocities, masses = interpolate_bs(
                    [self.cbm_vbm0[tp]["kpoint"]], self.interp_params,
                    iband=iband, sgn=sgn, method=self.interpolation,
                    scissor=self.scissor, matrix=self._vrun.lattice.matrix)
                energy = energies[0]
                effective_m = masses[0]
            self.offset_from_vrun[tp] = energy - self.cbm_vbm0[tp]["energy"]
            self.logger.debug("offset from vasprun energy values for {}-type = {} eV".format(tp, self.offset_from_vrun[tp]))
            self.cbm_vbm0[tp]["energy"] = energy
            self.cbm_vbm0[tp]["eff_mass_xx"] = effective_m.diagonal()
        if self.parabolic_bands is None:
            self.dos_emax += self.offset_from_vrun['n']
            self.dos_emin += self.offset_from_vrun['p']
        for tp in ['p', 'n']:
            self.cbm_vbm[tp]['energy'] = self.cbm_vbm0[tp]['energy']
            self.cbm_vbm[tp]['eff_mass_xx'] = self.cbm_vbm0[tp]['eff_mass_xx']
        self._avg_eff_mass = {tp: abs(np.mean(self.cbm_vbm0[tp]["eff_mass_xx"])) for tp in ["n", "p"]}


    def get_energy_array(self, coeff_file, kpts, once_called=False,
                         return_energies=False, num_bands=None,
                         nbelow_vbm=0, nabove_cbm=0):
        """
        Multi-purpose function to populate energy_array instance variable as
        well as the dos and dos_* instance variables when the function is called
        for the first time. These are all calculated for a given k-point mesh
        (kpts) that may be different for n-type and p-type.

        Args:
            coeff_file (str): the path to the file containing the boltztrap1
                interpolation coefficients. Only relevant to boltztrap1
                interpolation method.
            kpts ({"n": [3x1 array], "p": [3x1 array]}): k-point meshes
            once_called (bool): whether this function is called once before
            return_energies (bool): whether to return sorted energy values
            num_bands ({"n": int, "p": int}): number of bands for n- and p-type
            nbelow_vbm (int): number of bands below the VBM
            nabove_cbm (int): number of bands ablove the CBM

        Returns:
            depending on return_energies only returns back the kpts with k-point
            coordinates sorted based on their energy value or that and also the
            sorted energy values.
        """
        num_bands = num_bands or self.num_bands
        start_time = time.time()
        if self.parabolic_bands0 is None:
            if self.interpolation == 'boltztrap1':
                self.logger.debug("start interpolating bands from {}".format(coeff_file))
                analytical_bands = Analytical_bands(coeff_file=coeff_file)
                self.all_ibands = []
                for ib in range(num_bands['p']):
                    self.all_ibands.append(self.cbm_vbm0['p']["bidx"] - nbelow_vbm - ib)
                for ib in range(num_bands['n']):
                    self.all_ibands.append(self.cbm_vbm0['n']["bidx"] + nabove_cbm + ib)
                self.all_ibands.sort()
                self.logger.debug("all_ibands: {}".format(self.all_ibands))
                self.interp_params = get_energy_args(coeff_file, self.all_ibands)
            elif self.interpolation != 'boltztrap2':
                raise ValueError('Unsupported interpolation method: "{}"'.format(self.interpolation))
        else:
            # first modify the self.parabolic_bands to include all symmetrically equivalent k-points (k_i)
            # these points will be used later to generate energy based on the minimum norm(k-k_i)
            self.parabolic_bands = np.array(self.parabolic_bands0)
            for ib in range(len(self.parabolic_bands0)):
                for valley in range(len(self.parabolic_bands0[ib])):
                    self.parabolic_bands[ib][valley][0] = remove_duplicate_kpoints(
                        self.bs.get_sym_eq_kpoints(self.parabolic_bands0[ib][valley][0], cartesian=True))

        self.logger.debug("time to get engre and calculate the outvec2: {} seconds".format(time.time() - start_time))
        start_time = time.time()
        energies = {"n": [0.0] * len(kpts['n']), "p": [0.0] * len(kpts['p'])}
        energies_sorted = {"n":[0.0]*len(kpts['n']), "p":[0.0]*len(kpts['p'])}
        velocities = {"n": [[0.0, 0.0, 0.0] for _ in kpts['n']],
                      "p": [[0.0, 0.0, 0.0] for _ in kpts['p']]}
        self.pos_idx = {'n': [], 'p': []}
        self.energy_array = {'n': [], 'p': []}

        if return_energies:
            for i, tp in enumerate(["p", "n"]):
                sgn = (-1) ** i
                for ib in range(num_bands[tp]):
                    if self.parabolic_bands is not None:
                        for ik in range(len(kpts[tp])):
                            energies[tp][ik], _, _ = self.calc_parabolic_energy(kpts[tp][ik], tp, ib)
                    else:
                        if self.interpolation == "boltztrap1":
                            iband = i * num_bands['p'] + ib
                        else:
                            iband = ib + self.cbm_vbm[tp]["bidx"] \
                                    + (i - 1) * self.cbm_vbm["p"]["included"]
                        energies[tp], velocities[tp] = interpolate_bs(
                                kpts[tp], interp_params=self.interp_params,
                                iband=iband, sgn=sgn, method=self.interpolation,
                                scissor=self.scissor, return_mass=False,
                                matrix=self._vrun.lattice.matrix, n_jobs=self.n_jobs)
                        self._check_timeout_hours()
                    if self.integration == 'k':
                        self.energy_array[tp].append(
                            self.grid_from_ordered_list(energies[tp], tp, none_missing=True))

                    # we only need the 1st band energies to order k-points:
                    if ib == 0:
                        e_sort_idx = np.array(energies[tp]).argsort() if tp == "n" else np.array(energies[tp]).argsort()[::-1]
                        energies_sorted[tp] = [energies[tp][ie] for ie in e_sort_idx]
                        energies[tp] = [energies[tp][ie] for ie in e_sort_idx]
                        self.pos_idx[tp] = np.array(range(len(e_sort_idx)))[e_sort_idx].argsort()
                        kpts[tp] = [kpts[tp][ie] for ie in e_sort_idx]

            self.logger.debug("time to calculate ibz energy, velocity info "
                              "and store them to variables: \n {}".format(
                time.time()-start_time))
            if self.parabolic_bands is not None:
                all_bands_energies = {"n": [], "p": []}
                for tp in ["p", "n"]:
                    all_bands_energies[tp] = energies[tp]
                    for ib in range(1, len(self.parabolic_bands)):
                        for ik in range(len(kpts[tp])):
                            energy, velocity, effective_m = get_parabolic_energy(
                                self.get_cartesian_coords(kpts[ik]) / A_to_nm,
                                parabolic_bands=self.parabolic_bands, type=tp, ib=ib, bandgap=self.dft_gap + self.scissor)
                            all_bands_energies[tp].append(energy)
                if not once_called:
                    self.dos_emin = min(all_bands_energies["p"])
                    self.dos_emax = max(all_bands_energies["n"])

            del e_sort_idx
            self.energy_array = {tp: np.array(self.energy_array[tp]) for tp in
                                 ['p', 'n']}

        if not once_called:
            dos_kmesh = Kpoints.automatic_density_by_vol(self._vrun.final_structure, kppvol=self.dos_kdensity).kpts[0]
            self.logger.info('kmesh used for dos: {}'.format(dos_kmesh))
            if self.parabolic_bands is None:
                if self.interpolation=="boltztrap1":
                    emesh, dos, dos_nbands, bmin=analytical_bands.get_dos_from_scratch(
                            self._vrun.final_structure, dos_kmesh, self.dos_emin,
                            self.dos_emax,int(round((self.dos_emax - self.dos_emin) \
                            / max(self.dE_min, 0.0001))), width=self.dos_bwidth,
                            scissor=self.scissor, vbmidx=self.cbm_vbm["p"]["bidx"])
                    self.logger.debug("dos_nbands: {} \n".format(dos_nbands))
                    self.dos_start = min(self._vrun.get_band_structure().as_dict()["bands"]["1"][bmin]) \
                                     + self.offset_from_vrun['p']
                    self.dos_end = max(self._vrun.get_band_structure().as_dict()["bands"]["1"][bmin+dos_nbands]) \
                                   + self.offset_from_vrun['n']
                elif self.interpolation=="boltztrap2":
                    emesh, dos, dos_nbands = get_dos_boltztrap2(
                        self.interp_params, self._vrun.final_structure,
                        mesh=dos_kmesh, estep=max(self.dE_min, 0.0001),
                        vbmidx = self.cbm_vbm["p"]["bidx"]-1,
                        width=self.dos_bwidth, scissor=self.scissor)
                    self.dos_start = emesh[0]
                    self.dos_emin = emesh[0]
                    self.dos_end = emesh[-1]
                    self.dos_emax = emesh[-1]
                else:
                    raise ValueError('Unsupported interpolation: "{}"'.format(self.interpolation))
                self.dos_normalization_factor = dos_nbands if self.soc else dos_nbands * 2
            else:
                self.logger.debug("here self.parabolic_bands: \n {}".format(self.parabolic_bands))
                emesh, dos = get_dos_from_parabolic_bands(self._vrun.final_structure, self._rec_lattice,
                                                     dos_kmesh, self.dos_emin,
                        self.dos_emax, int(round((self.dos_emax - self.dos_emin) \
                        / max(self.dE_min, 0.0001))),parabolic_bands=self.parabolic_bands,
                        bandgap=self.cbm_vbm["n"]["energy"] - self.cbm_vbm["p"][
                        "energy"], width=self.dos_bwidth, SPB_DOS=False)
                self.dos_normalization_factor = len(self.parabolic_bands) * 2 * 2
                self.dos_start = self.dos_emin
                self.dos_end = self.dos_emax

            self.logger.debug("DOS normalization factor: {}".format(
                                            self.dos_normalization_factor))
            integ = 0.0
            self.dos_start = abs(emesh - self.dos_start).argmin()
            self.dos_end = abs(emesh - self.dos_end).argmin()
            self.dos_emesh = np.array(emesh)
            self.vbm_dos_idx = self.get_Eidx_in_dos(self.cbm_vbm["p"]["energy"])
            self.cbm_dos_idx = self.get_Eidx_in_dos(self.cbm_vbm["n"]["energy"])

            # dos be at least spb:
            for idx in range(self.cbm_dos_idx, self.get_Eidx_in_dos(self.cbm_vbm["n"]["energy"]+2.0)):
                dos[idx] = max(dos[idx], free_e_dos(E=self.dos_emesh[idx]-self.cbm_vbm["n"]["energy"]))
            for idx in range(self.get_Eidx_in_dos(self.cbm_vbm["p"]["energy"]-2.0), self.vbm_dos_idx):
                dos[idx] = max(dos[idx], free_e_dos(E=self.cbm_vbm["p"]["energy"]-self.dos_emesh[idx]))
            for idos in range(self.dos_start, self.dos_end):
                integ += (dos[idos + 1] + dos[idos]) / 2 * (emesh[idos + 1] - emesh[idos])
            self.logger.debug("dos integral from {} index to {}: {}".format(self.dos_start,  self.dos_end, integ))
            dos = [g / integ * self.dos_normalization_factor for g in dos]
            self.dos = zip(emesh, dos)
            self.dos = [list(a) for a in self.dos]

        if return_energies:
            return kpts, energies_sorted
        else:
            return kpts


    def find_all_important_points(self, coeff_file, nbelow_vbm=0, nabove_cbm=0,
                                  interpolation="boltztrap1", **kwargs):
        """
        As the name suggests, given some pre-populated variables such as bs and
        cbm_vbm and the rest of input args, it calculates the k-coordinates of
        the band structure extrema (valence band maxima or conduction band
        minima) at the specified bands which are the "important" points. Note
        that the symmetrically equivalent k-points and those points that are
        too close to each other are excluded.

        Args:
            coeff_file (str): path to the coefficient file only related to
                boltztrap1 interpolation method
            nbelow_vbm (int): sets how many bands below the VBM is the target
                valence band
            nabove_cbm (int): sets how many bands above the CBM is the target
                conduction band
            interpolation (str): interpolation method
            **kwargs: other keyword arguments related to get_bs_extrema such
                as line_density

        Returns ({"n": [3x1 array], "p":[3x1 array]}):
            list of band extrema (i.e. important k-points) for the selected
            conduction ("n") and valence ("p") band.
        """
        if interpolation=="boltztrap1":
            ibands = [self.cbm_vbm['p']['bidx']-nbelow_vbm,
                      self.cbm_vbm['n']['bidx']+nabove_cbm]
            self.interp_params = get_energy_args(coeff_file, ibands)
        if self.important_pts is None or nbelow_vbm+nabove_cbm>0:
            if self.parabolic_bands0 is None:
                eref = {typ: self.cbm_vbm[typ]['energy'] for typ in ['p', 'n']}
            else:
                eref = None
            self.important_pts, new_cbm_vbm = get_bs_extrema(self.bs, coeff_file,
                    interp_params=self.interp_params, method=interpolation,
                    Ecut=self.Ecut, eref=eref, return_global=True, n_jobs=self.n_jobs,
                    nbelow_vbm= nbelow_vbm, nabove_cbm=nabove_cbm,
                    scissor=self.scissor, **kwargs)
            if new_cbm_vbm['n']['energy'] < self.cbm_vbm['n']['energy'] and self.parabolic_bands0 is None:
                self.cbm_vbm['n']['energy'] = new_cbm_vbm['n']['energy']
                self.cbm_vbm['n']['kpoint'] = new_cbm_vbm['n']['kpoint']
            if new_cbm_vbm['p']['energy'] > self.cbm_vbm['p']['energy'] and self.parabolic_bands0 is None:
                self.cbm_vbm['p']['energy'] = new_cbm_vbm['p']['energy']
                self.cbm_vbm['p']['kpoint'] = new_cbm_vbm['p']['kpoint']
        self.logger.info('Here all the initial extrema (valleys):\n{}'.format(
                self.important_pts))
        return deepcopy(self.important_pts)


    def write_input_files(self, path=None, dir_name="run_data"):
        """
        Writes all 3 types of inputs in json files for example to conveniently
        track what inputs had been used later or read inputs from files (see
        from_files method)

        Args:
            path (str): the final path to write the input files
            dir_name (str): the name of the folder where the input files are
                written; ignored if path is set.

        Returns (None):
        """
        path = os.path.join(path or self.calc_dir, dir_name)
        if not os.path.exists(path):
            os.makedirs(name=path)

        material_params = self.material_params.copy()
        if self.W_POP:
            material_params["W_POP"] = self.W_POP / (1e12 * 2 * pi)
        model_params = self.model_params
        performance_params = self.performance_params

        with open(os.path.join(path, "material_params.json"), "w") as fp:
            json.dump(material_params, fp, sort_keys=True, indent=4, ensure_ascii=False, cls=MontyEncoder)
        with open(os.path.join(path, "model_params.json"), "w") as fp:
            json.dump(model_params, fp, sort_keys=True, indent=4, ensure_ascii=False, cls=MontyEncoder)
        with open(os.path.join(path, "performance_params.json"), "w") as fp:
            json.dump(performance_params, fp, sort_keys=True, indent=4, ensure_ascii=False, cls=MontyEncoder)


    def set_material_params(self, params):
        """
        Set (or retrieve from input parameters) the material's parameters.
        This method is meant to be called after set_model_parameters as it may
        modify self.model_parameters.

        Args:
            params (dict): some parameters such as "epsilon_s" are mandatory.
                for example params={} is not acceptable but the following is:
                params = {'epsilon_s': 11.111}

        Returns (None):
            Sets the corresponding material parameters and material_params
                instance variables.
        """
        self.epsilon_s = params["epsilon_s"]
        self.P_PIE = params.get("P_PIE", None) or 0.15  # unitless
        if self.P_PIE is None and 'PIE' in self.elastic_scats:
            self.logger.warning('"PIE" removed from the list. It cannot be '
                                'modeled w/o P_PIE in material_params')
            self.elastic_scats.pop(self.elastic_scats.index('PIE'))
        E_D = params.get("E_D", None)
        self.C_el = params.get("C_el", None)
        if (E_D is None or self.C_el is None) and 'ACD' in self.elastic_scats:
            self.logger.warning('"ACD" removed from the list. It cannot be '
                                'modeled w/o C_el or E_D in material_params')
            self.elastic_scats.pop(self.elastic_scats.index('ACD'))
        if isinstance(E_D, dict):
            if 'n' not in E_D and 'p' not in E_D:
                raise ValueError('Neither "n" nor "p" keys not found in E_D')
            self.E_D = E_D
        elif E_D:
            self.E_D = {'n': E_D, 'p': E_D}
        else:
            self.E_D = E_D

        self.epsilon_inf = params.get("epsilon_inf", None)
        self.W_POP = params.get("W_POP", None)
        if self.W_POP:
            self.W_POP *= 1e12 * 2 * pi # convert to THz
        if 'POP' in self.inelastic_scats:
            if self.epsilon_inf is None or self.W_POP is None:
                warnings.warn('POP cannot be calculated w/o epsilon_inf and W_POP')
                self.inelastic_scats.pop(self.inelastic_scats.index('POP'))

        self.N_dis = params.get("N_dis", 0.1)  # in 1/cm**2
        self.scissor = params.get("scissor", 0.0)
        self.user_bandgap = params.get("user_bandgap", None)

        donor_charge = params.get("donor_charge", 1.0)
        acceptor_charge = params.get("acceptor_charge", 1.0)
        dislocations_charge = params.get("dislocations_charge", 1.0)
        self.charge = {"n": donor_charge, "p": acceptor_charge, "dislocations": dislocations_charge}
        self.important_pts = params.get('important_points', None)
        self.material_params = {
            "epsilon_s": self.epsilon_s,
            "epsilon_inf": self.epsilon_inf,
            "C_el": self.C_el,
            "P_PIE": self.P_PIE,
            "E_D": self.E_D,
            "N_dis": self.N_dis,
            "scissor": self.scissor,
            "donor_charge": self.charge["n"],
            "acceptor_charge": self.charge["p"],
            "dislocations_charge": self.charge["dislocations"],
            "important_points": self.important_pts,
            "user_bandgap": self.user_bandgap,
            "W_POP": self.W_POP
        }



    def set_model_params(self, params=None):
        """
        Set (or retrieve from input parameters) instance variables related to
        the model and the level of the theory; these are set based on params
        (dict) set by the user or their default values

        Args:
            params (dict):

        Returns (None):
        """
        params = params or {}
        self.bs_is_isotropic = params.get("bs_is_isotropic", True)
        self.elastic_scats = params.get("elastic_scats", ["ACD", "IMP", "PIE"])
        self.inelastic_scats = params.get("inelastic_scats", ["POP"])
        self.parabolic_bands0 = params.get("parabolic_bands", None)
        self.parabolic_bands = self.parabolic_bands0
        self.soc = params.get("soc", False)
        self.logger.info("bs_is_isotropic: {}".format(self.bs_is_isotropic))
        self.model_params = {
            "bs_is_isotropic": self.bs_is_isotropic,
            "elastic_scats": self.elastic_scats,
            "inelastic_scats": self.inelastic_scats,
            "parabolic_bands": self.parabolic_bands
        }


    def set_performance_params(self, params=None):
        """
        Set (or retrieve from input parameters) that are related to running
        performance and speed and store them as corresponding instance variables

        Args:
            params (dict): must be at least {} to invoke all the default values
                examples are {} or {'Ecut': 1.0, "max_nvalleys": 3}

        Returns (None):
        """
        params = params or {}
        self.dE_min = params.get("dE_min", 0.0001)
        self.nE_min = params.get("nE_min", 5)
        c_factor = max(1., max([log(abs(ci)/1e19) for ci in self.dopings]+ [1.])**0.5)
        Ecut = params.get("Ecut", c_factor * 5 * k_B * max(self.temperatures + [600]))
        self.max_Ecut = params.get("Ecut", 1.5) #TODO-AF: set this default Encut based on maximum energy range that the current BS covers between
        Ecut = min(Ecut, self.max_Ecut)
        self.Ecut = {tp: Ecut if tp in self.all_types else Ecut*2./3. for tp in ["n", "p"]}
        for tp in ["n", "p"]:
            self.logger.debug("{}-Ecut: {} eV \n".format(tp, self.Ecut[tp]))
        self.dos_bwidth = params.get("dos_bwidth", 0.075)
        self.dos_kdensity = params.get("dos_kdensity", 5500)
        # self.dos_kdensity = params.get("dos_kdensity", 1500) # just for rapid testing
        self.v_min = 1000
        self.gs = float(1e-32)  # small value (e.g. used for an initial non-zero val)
        self.gl = float(1e32)  # global large value
        self.BTE_iters = params.get("BTE_iters", 5)
        self.n_jobs = params.get("n_jobs", -1)
        if self.n_jobs == -1:
            self.n_jobs = min(cpu_count(), 16)
        self.max_nbands = params.get("max_nbands", None)
        self.max_normk0 = params.get("max_normk", None)
        self.max_normk = {'n': self.max_normk0, 'p': self.max_normk0}
        self.max_nvalleys = params.get("max_nvalleys", None)
        if not isinstance(self.max_nvalleys, dict):
            self.max_nvalleys = {tp:self.max_nvalleys if tp in self.all_types else 1 for tp in ['p', 'n']}
        self.interpolation = params.get("interpolation", "boltztrap1")
        if self.interpolation == "boltztrap2":
            try:
                import BoltzTraP2
            except ImportError:
                self.logger.error('Failed to import BoltzTraP2! '
                                  '"boltztrap2" interpolation not available.')
        self.performance_params = {
            "dE_min": self.dE_min,
            "Ecut": self.Ecut,
            "max_Ecut": self.max_Ecut,
            "dos_bwidth": self.dos_bwidth,
            "dos_kdensity": self.dos_kdensity,
            "BTE_iters": self.BTE_iters,
            "max_nbands": self.max_nbands,
            "max_normk0": self.max_normk0,
            "max_nvalleys": self.max_nvalleys,
            "n_jobs": self.n_jobs,
            "interpolation": self.interpolation
        }


    def __getitem__(self, key):
        if key == "kgrid":
            return self.kgrid
        elif key == "egrid":
            return self.egrid
        else:
            raise KeyError


    def read_vrun(self, vasprun_file=None, filename="vasprun.xml"):
        """
        Reads the vasprun file and populates some instance variables such as
        volume, interp_params, _vrun, etc to be used by other methods.

        Args:
            vasprun_file (str): full path to the vasprun file. If provided,
                the filename will be ignored.
            filename (str): if vasprun_file is None, this filename will be
                looked for inside calc_dir to be used as the vasprun file

        Returns (None):
        """
        vasprun_file = vasprun_file or os.path.join(self.calc_dir, filename)
        self._vrun = Vasprun(vasprun_file, parse_projected_eigen=True)
        self.logger.debug('direct lattice matrix:\n{}'.format(self._vrun.lattice.matrix))
        self.interp_params = None
        if self.interpolation == "boltztrap2":
            bz2_data = PymatgenLoader(self._vrun)
            equivalences = sphere.get_equivalences(atoms=bz2_data.atoms,
                        nkpt=len(bz2_data.kpoints) * 5, magmom=None)
            lattvec = bz2_data.get_lattvec()
            coeffs = fite.fitde3D(bz2_data, equivalences)
            self.interp_params = (equivalences, lattvec, coeffs)
        self.volume = self._vrun.final_structure.volume
        self.logger.info("unitcell volume = {} A**3".format(self.volume))
        self.density = self._vrun.final_structure.density
        self._rec_lattice = self._vrun.final_structure.lattice.reciprocal_lattice

        sg = SpacegroupAnalyzer(self._vrun.final_structure)
        self.rotations, _ = sg._get_symmetry()
        self.bs = self._vrun.get_band_structure()
        if self.bs.is_metal():
            raise AmsetError(self.logger, 'The input band structure is a metal'
                                          ' currently not supported by Amset')
        self.bs.structure = self._vrun.final_structure
        self.nbands = self.bs.nb_bands
        self.lorbit = 11 if len(sum(self._vrun.projected_eigenvalues[Spin.up][0][10])) > 5 else 10
        self.DFT_cartesian_kpts = np.array([self.get_cartesian_coords(k) for k in self._vrun.actual_kpoints])/ A_to_nm

        cbm_vbm = {"n": {"kpoint": [], "energy": 0.0, "bidx": 0, "included": 0, "eff_mass_xx": [0.0, 0.0, 0.0]},
                   "p": {"kpoint": [], "energy": 0.0, "bidx": 0, "included": 0, "eff_mass_xx": [0.0, 0.0, 0.0]}}
        cbm = self.bs.get_cbm()
        vbm = self.bs.get_vbm()
        self.dft_gap = cbm["energy"] - vbm["energy"]
        self.logger.debug("DFT gap from vasprun.xml : {} eV".format(self.dft_gap))
        self.logger.info("total number of bands: {}".format(self._vrun.get_band_structure().nb_bands))
        cbm_vbm["n"]["energy"] = cbm["energy"]
        cbm_vbm["n"]["bidx"], _ = get_bindex_bspin(cbm, is_cbm=True)
        cbm_vbm["n"]["kpoint"] = self.bs.kpoints[cbm["kpoint_index"][0]].frac_coords
        cbm_vbm["p"]["energy"] = vbm["energy"]
        cbm_vbm["p"]["bidx"], _ = get_bindex_bspin(vbm, is_cbm=False)
        cbm_vbm["p"]["kpoint"] = self.bs.kpoints[vbm["kpoint_index"][0]].frac_coords

        if self.user_bandgap:
            if self.scissor != 0.0:
                self.logger.warning('"user_bandgap" is set hence previously set '
                    '"scissor" is ignored. Continuing with scissor={}'.format(
                        self.user_bandgap - self.dft_gap))
            self.scissor = self.user_bandgap - self.dft_gap
            self.logger.info('scissor is set to {}'.format(self.scissor))
        self.nelec = self._vrun.parameters['NELECT']
        bsd = self.bs.as_dict()
        if bsd["is_spin_polarized"]:
            self.dos_emin = min(min(bsd["bands"]["1"][0]), min(bsd["bands"]["-1"][0]))
            self.dos_emax = max(max(bsd["bands"]["1"][-1]), max(bsd["bands"]["-1"][-1]))
        else:
            self.dos_emin = min(bsd["bands"]["1"][0])
            self.dos_emax = max(bsd["bands"]["1"][-1])
        self.init_nbands = {'n': None, 'p': None}
        if self.parabolic_bands0 is None:
            for i, tp in enumerate(["n", "p"]):
                Ecut = self.Ecut[tp]
                sgn = (-1) ** i
                while abs(
                        min(sgn*np.array(bsd["bands"]["1"][cbm_vbm[tp]["bidx"]\
                                + sgn * cbm_vbm[tp]["included"]])) \
                                    - sgn * cbm_vbm[tp]["energy"]) < Ecut:
                    cbm_vbm[tp]["included"] += 1
                self.init_nbands[tp] = cbm_vbm[tp]["included"]
        else:
            cbm_vbm["n"]["included"] = len(self.parabolic_bands0)
            cbm_vbm["p"]["included"] = len(self.parabolic_bands0)
            self.init_nbands['n'] = len(self.parabolic_bands0)
            self.init_nbands['p'] = len(self.parabolic_bands0)
        cbm_vbm["p"]["bidx"] += 1
        cbm_vbm["n"]["bidx"] = cbm_vbm["p"]["bidx"] + 1
        self.cbm_vbm = cbm_vbm
        self.cbm_vbm0 = deepcopy(cbm_vbm)
        self.valleys = {tp: {'band {}'.format(i): OrderedDict() \
                             for i in range(self.cbm_vbm0[tp]['included']) } \
                        for tp in ['p', 'n']}
        self.logger.info("original cbm_vbm:\n {}".format(cbm_vbm))
        self.num_bands = {tp:self.cbm_vbm[tp]["included"] for tp in ['n', 'p']}


    def get_cartesian_coords(self, frac_k, reciprocal=True):
        """
        Transformation from fractional too cartesian. Note that this is different
        form get_cartesian_coords method available in self._rec_lattice, that
        one does NOT work with BolzTraP outputs

        Args:
            frac_k (np.ndarray): a 3-D vector in fractional (unitless)
            coordinates or a list of such coordinates
            reciprocal (bool): whether the cartesian output is in real (Angstrom)
                or reciprocal space (1/Angstrom).

        Returns (np.ndarray): frac_k ransformed into cartesian coordinates
        """
        if reciprocal:
            return np.dot(self._rec_lattice.matrix, np.array(frac_k))
        else:
            return np.dot(self._vrun.lattice.matrix, np.array(frac_k))


    def seeb_int_num(self, c, T):
        """
        Returns the numerator of the integral term in eq (52) of [R] for
        calculation of the Seebeck coefficient.

        *This is a wrapper function used as an input to calculate_property.*

        Args:
            c (int): the carrier concentration <0 for electrons, >0 for holes
            T (int): temperature in Kelvin

        Returns (dict: {"n": float, "p": float}): Seebeck integral numerator
            integrated over the energy scale (egrid).
        """
        fn = lambda E, fermi, T: f0(E,fermi,T) * (1-f0(E,fermi,T)) * E/(k_B*T)
        return {t: self.integrate_func_over_E(func=fn, tp=t, T=T,
                                              fermi=self.fermi_level[c][T],
                                              normalize_energy=True,
                                              xDOS=True) for t in ["n", "p"]}


    def seeb_int_denom(self, c, T):
        """
        Returns the denominator of the integral term in eq (52) of [R] for
        calculation of the Seebeck coefficient.

        *This is a wrapper function used as an input to calculate_property.*

        Args:
            c (int): the carrier concentration <0 for electrons, >0 for holes
            T (int): temperature in Kelvin

        Returns:
            (dict: {"n": float, "p": float}): Seebeck integral denominator
            integrated over the energy scale (egrid).
        """
        return {t: self.gs + self.integrate_over_E(
            props=["f0x1-f0"], tp=t, c=c, T=T, xDOS=True) for t in ["n", "p"]}


    def calculate_property(self, prop_name, prop_func, for_all_E=False):
        """
        Calculates the propery at all concentrations and temperatures using
        the given function and insert it into self.egrid

        Args:
            prop_name (str): the name of the property
            prop_func (obj): the given function MUST takes c and T as required
                inputs in this order.

        Returns (None):
            populates the prop_name in egrid.
        """
        if for_all_E:
            for tp in ["n", "p"]:
                self.egrid[tp][prop_name] = \
                    {c: {T: [self.gs]*len(self.egrid[tp]["energy"]) \
                         for T in self.temperatures} for c in self.dopings}
        else:
            self.egrid[prop_name] = {c: {T: self.gs for T in self.temperatures
                                         } for c in self.dopings}
        for c in self.dopings:
            for T in self.temperatures:
                if for_all_E:
                    fermi = self.fermi_level[c][T]
                    for tp in ["n", "p"]:
                        for ie, E in enumerate(self.egrid[tp]["energy"]):
                            self.egrid[tp][prop_name][c][T][ie] = prop_func(E, fermi, T)
                else:
                    self.egrid[prop_name][c][T] = prop_func(c, T)


    def calculate_N_II(self, c, T):
        """
        Returns the total simulated ionoized impurity concentration.

        Args:
            c (int): the carrier concentration
            T (int): the temperature in kelvin

        Returns (float): inoized impurity (IMP) scattering concentration (N_II)
        """
        N_II = abs(self.calc_doping[c][T]["n"]) * self.charge["n"] ** 2 + \
               abs(self.calc_doping[c][T]["p"]) * self.charge["p"] ** 2 + \
               self.N_dis / self.volume ** (1 / 3) * 1e8 * self.charge["dislocations"] ** 2
        # N_dis is a given 2D concentration of charged dislocations in 1/cm**2
        return N_II


    def pre_init_egrid(self):
        """
        Just to initialize the energy grid (egrid) and the energy values as
        opposed to all the variables defined in the final egrid.

        Returns ([str]): keep track of which types failed; "n" or "p" type or
            neither. Cause of failure could be that too few k-points are left
            for that type.
        """
        min_nE = 2
        corrupt_tps = []
        self.egrid = {
            "n": {"energy": [], "DOS": [], "all_en_flat": [],
                  "all_ks_flat": []},
            "p": {"energy": [], "DOS": [], "all_en_flat": [],
                  "all_ks_flat": []},
        }
        self.kgrid_to_egrid_idx = {"n": [], "p": []}
        self.Efrequency = {"n": [], "p": []}
        self.sym_freq = {"n": [], "p":[]}
        E_idx = {"n": [], "p": []}
        for tp in ["n", "p"]:
            for ib, en_vec in enumerate(self.kgrid[tp]["energy"]):
                self.egrid[tp]["all_en_flat"] += list(en_vec)
                self.egrid[tp]["all_ks_flat"] += list(self.kgrid[tp]["kpoints"][ib])
                E_idx[tp] += [(ib, iek) for iek in range(len(en_vec))]
            ieidxs = np.argsort(self.egrid[tp]["all_en_flat"])
            self.egrid[tp]["all_en_flat"] = [self.egrid[tp]["all_en_flat"][ie] for ie in ieidxs]
            self.egrid[tp]["all_ks_flat"] = [self.egrid[tp]["all_ks_flat"][ie] for ie in ieidxs]
            E_idx[tp] = [E_idx[tp][ie] for ie in ieidxs]

        # setting up energy grid and DOS:
        for tp in ["n", "p"]:
            energy_counter = []
            i = 0
            last_is_counted = False
            while i < len(self.egrid[tp]["all_en_flat"]) - 1:
                sum_E = self.egrid[tp]["all_en_flat"][i]
                sum_nksym = len(remove_duplicate_kpoints(self.bs.get_sym_eq_kpoints(self.egrid[tp]["all_ks_flat"][i])))
                counter = 1.0  # because the ith member is already included in sum_E
                current_ib_ie_idx = [E_idx[tp][i]]
                j = i
                while j < len(self.egrid[tp]["all_en_flat"]) - 1 and \
                        abs(self.egrid[tp]["all_en_flat"][i] - self.egrid[tp]["all_en_flat"][j + 1]) < self.dE_min:
                    counter += 1
                    current_ib_ie_idx.append(E_idx[tp][j + 1])
                    sum_E += self.egrid[tp]["all_en_flat"][j + 1]
                    sum_nksym += len(remove_duplicate_kpoints(self.bs.get_sym_eq_kpoints(self.egrid[tp]["all_ks_flat"][i+1])))

                    if j + 1 == len(self.egrid[tp]["all_en_flat"]) - 1:
                        last_is_counted = True
                    j += 1
                self.egrid[tp]["energy"].append(sum_E / counter)
                self.kgrid_to_egrid_idx[tp].append(current_ib_ie_idx)
                self.sym_freq[tp].append(sum_nksym / counter)
                energy_counter.append(counter)
                self.egrid[tp]["DOS"].append(self.dos[self.get_Eidx_in_dos(sum_E / counter)][1])
                i = j + 1

            if not last_is_counted:
                self.egrid[tp]["energy"].append(self.egrid[tp]["all_en_flat"][-1])
                self.kgrid_to_egrid_idx[tp].append([E_idx[tp][-1]])
                self.egrid[tp]["DOS"].append(self.dos[self.get_Eidx_in_dos(self.egrid[tp]["energy"][-1])][1])
            self.egrid[tp]["size"] = len(self.egrid[tp]["energy"])
            self.Efrequency[tp] = [len(Es) for Es in self.kgrid_to_egrid_idx[tp]]
            if len(self.Efrequency[tp]) < min_nE:
                warnings.warn("The final {}-egrid have fewer than {} energy values".format(tp, min_nE))
                corrupt_tps.append(tp)
        return corrupt_tps


    def init_egrid(self):
        """
        Initializes the self.egrid dict containing energy grid and relevant
        properties such as "DOS". This must be called after pre_init_egrid so
        that the energy values are already populated.

        Returns ([str]): keep track of which types failed; "n" or "p" type or
            neither. Cause of failure could be that too few k-points are left
            for that type.
        """
        corrupt_tps = self.pre_init_egrid()
        if "n" in corrupt_tps and "p" in corrupt_tps:
            return corrupt_tps
        for tp in ['n', 'p']:
            self.egrid[tp]["relaxation time constant"] = {c: {T: 0.0 for T in self.temperatures} for c in self.dopings}

        self.calculate_property(prop_name="f0", prop_func=f0, for_all_E=True)
        self.calculate_property(prop_name="f", prop_func=f0, for_all_E=True)
        self.calculate_property(prop_name="f_th", prop_func=f0, for_all_E=True)

        for prop in ["f", "f_th"]:
            self.map_to_egrid(prop_name=prop, c_and_T_idx=True)

        self.calculate_property(prop_name="f0x1-f0", prop_func=lambda E, fermi,
                T: f0(E, fermi, T) * (1 - f0(E, fermi, T)), for_all_E=True)
        for c in self.dopings:
            for T in self.temperatures:
                fermi = self.fermi_level[c][T]
                for tp in ["n", "p"]:
                    for ib in range(len(self.kgrid[tp]["energy"])):
                        for ik in range(len(self.kgrid[tp]["kpoints"][ib])):
                            E = self.kgrid[tp]["energy"][ib][ik]
                            self.kgrid[tp]["f0"][c][T][ib][ik] = f0(E,fermi,T)

        self.calculate_property(prop_name="beta",
                                prop_func=self.inverse_screening_length)
        self.logger.debug('inverse screening length, beta is \n{}'.format(
                                                        self.egrid["beta"]))
        self.calculate_property(prop_name="N_II",
                                prop_func=self.calculate_N_II)
        self.calculate_property(prop_name="Seebeck_integral_numerator",
                                prop_func=self.seeb_int_num)
        self.calculate_property(prop_name="Seebeck_integral_denominator",
                                prop_func=self.seeb_int_denom)
        return corrupt_tps


    def get_Eidx_in_dos(self, E, Estep=None):
        """
        After the density of states (DOS) is initialized this function returns
        the index of a given energy level

        Args:
            E (float): the energy level in eV
            Estep (float): optional, the energy step used in calculating DOS

        Returns (int): index of the energy level in the DOS
        """
        if not Estep:
            Estep = max(self.dE_min, 0.0001)
        calculated_index =  int(round((E - self.dos_emin) / Estep))
        return min(calculated_index, len(self.dos_emesh)-1)


    def G(self, tp, ib, ik, ib_prm, ik_prm, X):
        """
        The overlap integral betweek vectors k and k'

        Args:
            ik (int): index of vector k in kgrid
            ik_prm (int): index of vector k' in kgrid
            X (float): cosine of the angle between vectors k and k'

        Returns (float): the overlap integral
        """
        a = self.kgrid[tp]["a"][ib][ik]
        c = self.kgrid[tp]["c"][ib][ik]
        return (a * self.kgrid[tp]["a"][ib_prm][ik_prm] + \
                X * c * self.kgrid[tp]["c"][ib_prm][ik_prm]) ** 2


    def remove_indexes(self, rm_idx_list, rearranged_props):
        """
        The k-points with velocity < 1 cm/s (either in valence or conduction band) are taken out as those are
            troublesome later with extreme values (e.g. too high elastic scattering rates)

        Args:
            rm_idx_list ([int]): the kpoint indexes that need to be removed for each property
            rearranged_props ([str]): list of properties for which some indexes need to be removed
        """
        for i, tp in enumerate(["n", "p"]):
            for ib in range(self.cbm_vbm[tp]["included"]):
                rm_idx_list_ib = list(set(rm_idx_list[tp][ib]))
                rm_idx_list_ib.sort(reverse=True)
                rm_idx_list[tp][ib] = rm_idx_list_ib
                self.logger.debug("# of {}-type kpoints indexes with low velocity or off-energy: {}".format(tp,len(rm_idx_list_ib)))
            for prop in rearranged_props:
                self.kgrid[tp][prop] = \
                    np.array([np.delete(self.kgrid[tp][prop][ib],
                                        rm_idx_list[tp][ib], axis=0) \
                                for ib in range(self.cbm_vbm[tp]["included"])])


    def initialize_var(self, grid, names, val_type="scalar", initval=0.0, is_nparray=True, c_T_idx=False):
        """
        Initializes a variable/key within the self.kgrid variable

        Args:
            grid (str): options are "kgrid" or "egrid": whether to initialize vars in self.kgrid or self.egrid
            names (list): list of the names of the variables
            val_type (str): options are "scalar", "vector", "matrix" or "tensor"
            initval (float): the initial value (e.g. if val_type=="vector", each of the vector's elements==init_val)
            is_nparray (bool): whether the final initial content is an numpy.array or not.
            c_T_idx (bool): whether to define the variable at each concentration, c, and temperature, T.
        """
        if not isinstance(names, list):
            names = [names]
        if val_type.lower() in ["scalar"]:
            initial_val = initval
        elif val_type.lower() in ["vector"]:
            initial_val = [initval, initval, initval]
        elif val_type.lower() in ["tensor", "matrix"]:
            initial_val = [[initval for _ in range(3)] for _ in range(3)]

        for name in names:
            for tp in ["n", "p"]:
                self[grid][tp][name] = 0.0
                if grid == "kgrid":
                    init_content = [[initial_val for _ in range(len(self[grid][tp]["kpoints"][j]))]
                                    for j in range(self.cbm_vbm[tp]["included"])]
                elif grid == "egrid":
                    init_content = [initial_val for _ in self[grid][tp]["energy"]]
                else:
                    raise TypeError('The argument "grid" must be set to either "kgrid" or "egrid"')
                if is_nparray:
                    if not c_T_idx:
                        self[grid][tp][name] = np.array(init_content)
                    else:
                        self[grid][tp][name] = {c: {T: np.array(init_content) for T in self.temperatures} for c in
                                                    self.dopings}
                else:
                    # TODO: if not is_nparray both temperature values will be equal probably because both are equal to init_content that are a list and FOREVER they will change together. Keep is_nparray as True as it makes a copy, otherwise you are doomed! See if you can fix this later
                    if val_type not in ["scalar"] and c_T_idx:
                        raise ValueError(
                            "For now keep using is_nparray=True to see why for not is_nparray everything becomes equal at all temepratures (lists are not copied but they are all the same)")
                    else:
                        if not c_T_idx:
                            self[grid][tp][name] = init_content
                        else:
                            self[grid][tp][name] = {c: {T: init_content for T in self.temperatures} for c in
                                                    self.dopings}


    def calc_parabolic_energy(self, xkpt, tp, ib):
        """
        Calculates parabolic or other parabolic bands at given k-point & band

        Args:
            xkpt (3x1 array or list): fractional coordinates of a given k-point
            tp (str): 'n' or 'p' type
            ib (int): the band index

        Returns:
            (energy(eV), velocity (cm/s), effective mass) from a parabolic band
        """
        energy, velocity, effective_m = get_parabolic_energy(
            self.get_cartesian_coords(xkpt)/A_to_nm, parabolic_bands=self.parabolic_bands,
            type=tp, ib=ib, bandgap=self.dft_gap + self.scissor)
        return energy, velocity, effective_m


    def init_kgrid(self, kpts, important_points, delete_off_points=True):
        """
        Initializes the kgrid dict that contain various properties such as
        energy, velocity, cartesian_kpoints, etc for both "n"-type (conduction
        bands) and "p"-type (valence bands) based on the k-point mesh, kpts,
        surrounding the important_points that are the important extrema.

        Args:
            kpts ([3x1 arrays]): list of k-points fractional coordinates
            important_points ({"n": [3x1 arrays], "p": [3x1 arrays]}):
            delete_off_points (bool): whether to delete points that have too
                low velocity or energy values too off from CBM/VBM, etc. True
                is recommended, set False only for testing

        Returns ([str]): keep track of which types failed; "n" or "p" type or
            neither. Cause of failure could be that too few k-points are left
            for that type.
        """
        corrupt_tps = []
        self.kgrid = {
            "n": {},
            "p": {}}
        self.num_bands = {"n": 1, "p": 1}
        for tp in ["n", "p"]:
            self.num_bands[tp] = self.cbm_vbm[tp]["included"]
            self.kgrid[tp]["kpoints"] = [kpts[tp] for ib in range(self.num_bands[tp])]

        self.initialize_var("kgrid", ["energy", "a", "c", "norm(v)", "norm(k)"], "scalar", 0.0, is_nparray=False)
        self.initialize_var("kgrid", ["velocity"], "vector", 0.0, is_nparray=False)

        start_time = time.time()
        rm_idx_list = {"n": [[] for i in range(self.cbm_vbm["n"]["included"])],
                       "p": [[] for i in range(self.cbm_vbm["p"]["included"])]}
        self.initialize_var("kgrid", ["old cartesian kpoints", "cartesian kpoints"], "vector", 0.0, is_nparray=False, c_T_idx=False)
        self.initialize_var("kgrid", ["norm(k)"], "scalar", 0.0, is_nparray=False, c_T_idx=False)
        self.logger.debug("The DFT gap right before calculating final energy values: {}".format(self.dft_gap))

        for i, tp in enumerate(["p", "n"]):
            self.cbm_vbm[tp]["cartesian k"] = self.get_cartesian_coords(self.cbm_vbm[tp]["kpoint"])/A_to_nm
            self.cbm_vbm[tp]["all cartesian k"] = remove_duplicate_kpoints(
                self.bs.get_sym_eq_kpoints(self.cbm_vbm[tp]["cartesian k"],
                                           cartesian=True))
            sgn = (-1) ** i
            for ib in range(self.cbm_vbm[tp]["included"]):
                for ik, k in enumerate(self.kgrid[tp]['kpoints'][ib]):
                    self.kgrid[tp]["old cartesian kpoints"][ib][ik] = \
                        self.get_cartesian_coords(self.kgrid[tp]["kpoints"][ib][ik]) / A_to_nm

                s_orbital, p_orbital = get_dft_orbitals(
                    vasprun=self._vrun,
                    bidx=self.cbm_vbm[tp]["bidx"] - 1 - sgn * ib,
                    lorbit=self.lorbit)
                orbitals = {"s": s_orbital, "p": p_orbital}
                fit_orbs = {orb: griddata(points=np.array(self.DFT_cartesian_kpts),
                                          values=np.array(orbitals[orb]),
                    xi=np.array(self.kgrid[tp]["old cartesian kpoints"][ib]),
                                          method='nearest') for orb in orbitals.keys()}

                if self.interpolation == "boltztrap1":
                    iband = i * self.cbm_vbm["p"]["included"] + ib
                else:
                    iband = self.cbm_vbm[tp]["bidx"] + (i-1)*self.cbm_vbm["p"]["included"]+ib
                self.kgrid[tp]["energy"][ib], \
                        self.kgrid[tp]["velocity"][ib] = \
                    interpolate_bs(self.kgrid[tp]["kpoints"][ib],
                                   self.interp_params, iband=iband, sgn=sgn,
                                   method=self.interpolation,
                                   scissor=self.scissor,
                                   matrix=self._vrun.lattice.matrix,
                                   n_jobs=self.n_jobs,
                                   return_mass=False)

                self.kgrid[tp]["cartesian kpoints"][ib] = np.array(
                    self.kgrid[tp]["old cartesian kpoints"][ib]) # made a copy

                # compare to a for-loop this map reduce time and memory usage:
                self.kgrid[tp]["cartesian kpoints"][ib] = list(
                    map(lambda k: self.get_cartesian_coords(get_closest_k(
                        k, self.bs.get_sym_eq_kpoints(important_points[tp][0]),
                        return_diff=True))/ A_to_nm , self.kgrid[tp]["kpoints"][ib]))


                self.kgrid[tp]["norm(k)"][ib] = np.linalg.norm(self.kgrid[tp]["cartesian kpoints"][ib], axis=1)

                for ik in range(len(self.kgrid[tp]["kpoints"][ib])):
                    if self.parabolic_bands is not None:
                        self.kgrid[tp]["energy"][ib][ik], \
                                self.kgrid[tp]["velocity"][ib][ik], _ = \
                                get_parabolic_energy(
                                    self.kgrid[tp]["cartesian kpoints"][ib][ik],
                                   parabolic_bands=self.parabolic_bands, type=tp, ib=ib,
                                        bandgap=self.dft_gap + self.scissor)

                    # self.kgrid[tp]["norm(v)"][ib][ik] = norm(self.kgrid[tp]["velocity"][ib][ik])
                    if (len(rm_idx_list[tp][ib]) + 20 < len(self.kgrid[tp]['kpoints'][ib])) and (
                            (self.kgrid[tp]["velocity"][ib][ik] < self.v_min).all()
                            # if all members are small, that point should be removed otherwise scattering blows up and I get nan mobilities
                        or \
                            (abs(self.kgrid[tp]["energy"][ib][ik] - self.cbm_vbm[tp]["energy"]) > self.Ecut[tp]) \
                        or \
                            ((self.max_normk[tp]) and (self.kgrid[tp]["norm(k)"][ib][ik] > self.max_normk[tp]) and (self.parabolic_bands0 is None))
                        or \
                            (self.kgrid[tp]["norm(k)"][ib][ik] < 1e-3)
                    ):
                        rm_idx_list[tp][ib].append(ik)
                    if self.parabolic_bands is None:
                        self.kgrid[tp]["a"][ib][ik] = fit_orbs["s"][ik]/ (fit_orbs["s"][ik]**2 + fit_orbs["p"][ik]**2)**0.5
                        if np.isnan(self.kgrid[tp]["a"][ib][ik]):
                            self.kgrid[tp]["a"][ib][ik] = np.mean(self.kgrid[tp]["a"][ib][:ik])
                        self.kgrid[tp]["c"][ib][ik] = (1 - self.kgrid[tp]["a"][ib][ik]**2)**0.5
                    else:
                        self.kgrid[tp]["a"][ib][ik] = 1.0  # parabolic: s-only
                        self.kgrid[tp]["c"][ib][ik] = 0.0
                self.kgrid[tp]["norm(v)"][ib] = np.linalg.norm(
                                    self.kgrid[tp]["velocity"][ib], axis=1)
            self.logger.debug("average of the {}-type group velocity in kgrid:\n {}".format(
                        tp, np.mean(self.kgrid[tp]["velocity"][0], axis=0)))

        rearranged_props = ["velocity", "energy", "a", "c", "kpoints",
                            "cartesian kpoints", "old cartesian kpoints",
                            "norm(v)", "norm(k)"]

        self.logger.debug("time to calculate E, v, m_eff at all k-points: \n {}".format(time.time()-start_time))
        start_time = time.time()

        for tp in ["n", "p"]:
            rm_idx_list[tp] = [rm_idx_list[tp][0] for _ in range(self.cbm_vbm[tp]["included"])]
        self.rm_idx_list = deepcopy(rm_idx_list) # format: [tp][ib][ik]; instance variable only used in k-integration
        if delete_off_points:
            self.remove_indexes(rm_idx_list, rearranged_props=rearranged_props)
        del rm_idx_list
        for tp in ['p', 'n']:
            self.logger.debug(
                "average of the {}-type group velocity in kgrid after removing points:\n {}".format(
                    tp, np.mean(self.kgrid[tp]["velocity"][0], axis=0)))
        self.logger.debug("dos_emin = {} and dos_emax= {}".format(self.dos_emin, self.dos_emax))

        self.logger.debug('current cbm_vbm:\n{}'.format(self.cbm_vbm))
        for tp in ["n", "p"]:
            for ib in range(len(self.kgrid[tp]["energy"])):
                self.logger.info("Final # of {}-kpts in band #{}: {}".format(tp, ib, len(self.kgrid[tp]["kpoints"][ib])))

            if len(self.kgrid[tp]["kpoints"][0]) < 5:
                corrupt_tps.append(tp)
        self.logger.debug("time to calculate energy, velocity, m* for all: {} seconds".format(time.time() - start_time))

        # sort "energy", "kpoints", etc based on energy in ascending order and keep track of old indexes
        e_sort_idx_2 = self.sort_vars_based_on_energy(args=rearranged_props,
                                                      ascending=True)

        # k-integration stuff:
        self.pos_idx_2 = deepcopy(e_sort_idx_2)
        for tp in ['n', 'p']:
            for ib in range(self.num_bands[tp]):
                self.pos_idx_2[tp][ib] = \
                    np.array(range(len(e_sort_idx_2[tp][ib])))[e_sort_idx_2[tp][ib]].argsort()

        for tp in ["n", "p"]:
            self.kgrid[tp]["size"] = [len(self.kgrid[tp]["kpoints"][ib]) \
                                      for ib in range(len(self.kgrid[tp]["kpoints"]))]

        self.initialize_var("kgrid", ["W_POP"], "scalar", 0.0, c_T_idx=False)
        self.initialize_var("kgrid", ["N_POP"], "scalar", 0.0, c_T_idx=True)
        self.initialize_var(grid="kgrid", names=[
                "_all_elastic", "S_i", "S_i_th", "S_o", "S_o_th", "g", "g_th",
                "g_POP", "f0", "f", "f_th", "relaxation time", "df0dk",
                "electric force","thermal force"], val_type="vector",
                            initval=self.gs, is_nparray=True, c_T_idx=True)

        for tp in ["n", "p"]:
            for ib in range(self.cbm_vbm[tp]["included"]):
                # We define W_POP in the grid this way for future W_POP(k)
                self.kgrid[tp]["W_POP"][ib] = \
                    [self.W_POP] * len(self.kgrid[tp]["kpoints"][ib])
                for c in self.dopings:
                    for T in self.temperatures:
                        self.kgrid[tp]["N_POP"][c][T][ib] = np.array(
                            [1 / (np.exp(hbar * W_POP / (k_B * T)) - 1) for
                             W_POP in self.kgrid[tp]["W_POP"][ib]])
        return corrupt_tps


    def sort_vars_based_on_energy(self, args, ascending=True):
        """
        Sorts the list of variables specified by args based on their "energy"
        values in each band for both "n"- and "p"-type bands and in ascending
        order by default.

        Args:
            args ([str]): list of arguments in self.kgrid.
            ascending (bool): whether to sort in ascending order (default)

        Returns ([int]):
            after actually modifying the args to be sorted based on energy, it
                also returns the indexes in the order that results in sorted
                energy.
        """
        ikidxs = {'n': {ib: [] for ib in range(self.num_bands['n'])}, 'p': {ib: [] for ib in range(self.num_bands['p'])}}
        for tp in ["n", "p"]:
            for ib in range(self.cbm_vbm[tp]["included"]):
                ikidxs[tp][ib] = np.argsort(self.kgrid[tp]["energy"][ib])
                if not ascending:
                    ikidxs[tp][ib].reverse()
                for arg in args:
                    self.kgrid[tp][arg][ib] = np.array([self.kgrid[tp][arg][ib][ik] for ik in ikidxs[tp][ib]])
        return ikidxs


    def generate_angles_and_indexes_for_integration(self, avg_Ediff_tolerance=0.02):
        """
        Generates the indexes of k' points that have the same energy (for elastic scattering) as E(k) or
        have energy equal to E(k) plus or minus of the energy of the optical phonon for inelastic scattering.
        Also, generated and stored the cosine of the angles between such points and a given input k-point

        Args:
            avg_Ediff_tolerance (float): in eV the average allowed energy difference between the target E(k') and
                what it actially is (e.g. to prevent/identify large energy differences if enforced scattering)
        """
        self.initialize_var("kgrid", ["X_E_ik", "X_Eplus_ik", "X_Eminus_ik"], "scalar", [], is_nparray=False,
                            c_T_idx=False)

        # elastic scattering
        for tp in ["n", "p"]:
            for ib in range(len(self.kgrid[tp]["energy"])):
                self.nforced_scat = {"n": 0.0, "p": 0.0}
                self.ediff_scat = {"n": [], "p": []}
                for ik in range(len(self.kgrid[tp]["kpoints"][ib])):
                    self.kgrid[tp]["X_E_ik"][ib][ik] = self.get_X_ib_ik_near_new_E(tp, ib, ik,
                            E_change=0.0, forced_min_npoints=self.nE_min, tolerance=self.dE_min)
                enforced_ratio = self.nforced_scat[tp] / sum([len(points) for points in self.kgrid[tp]["X_E_ik"][ib]])
                self.logger.info("enforced scattering ratio for {}-type elastic scattering at band {}:\n {}".format(
                        tp, ib, enforced_ratio))
                if enforced_ratio > 0.9:
                    warnings.warn("the k-grid is too coarse for an acceptable simulation of elastic scattering in {};"
                        .format(self.tp_title[tp]))

                avg_Ediff = sum(self.ediff_scat[tp]) / max(len(self.ediff_scat[tp]), 1)
                if avg_Ediff > avg_Ediff_tolerance:
                    warnings.warn("{}-type average energy difference of the enforced scattered k-points is more than"
                                  " {}, try running with a more dense k-point mesh".format(tp, avg_Ediff_tolerance))

        # inelastic scattering
        if "POP" in self.inelastic_scats:
            for tp in ["n", "p"]:
                sgn = (-1) ** (["n", "p"].index(tp))
                for ib in range(len(self.kgrid[tp]["energy"])):
                    self.nforced_scat = {"n": 0.0, "p": 0.0}
                    self.ediff_scat = {"n": [], "p": []}
                    for ik in range(len(self.kgrid[tp]["kpoints"][ib])):
                        self.kgrid[tp]["X_Eplus_ik"][ib][ik] = self.get_X_ib_ik_near_new_E(tp, ib, ik,
                                E_change= + hbar * self.kgrid[tp]["W_POP"][ib][ik],forced_min_npoints=self.nE_min, tolerance=None)
                        self.kgrid[tp]["X_Eminus_ik"][ib][ik] = self.get_X_ib_ik_near_new_E(tp, ib, ik,
                                E_change= - hbar * self.kgrid[tp]["W_POP"][ib][ik],forced_min_npoints=self.nE_min, tolerance=None)
                    enforced_ratio = self.nforced_scat[tp] / (
                        sum([len(points) for points in self.kgrid[tp]["X_Eplus_ik"][ib]]) + \
                        sum([len(points) for points in self.kgrid[tp]["X_Eminus_ik"][ib]]))
                    self.logger.info(
                        "enforced scattering ratio: {}-type inelastic at band {}:\n{}".format(tp, ib, enforced_ratio))

                    if enforced_ratio > 0.9:
                        # TODO: this should be an exception but for now I turned to warning for testing.
                        warnings.warn(
                            "the k-grid is too coarse for an acceptable simulation of POP scattering in {};"
                            " you can try this k-point grid but without POP as an inelastic scattering.".format(
                                self.tp_title[tp]))

                    avg_Ediff = sum(self.ediff_scat[tp]) / max(len(self.ediff_scat[tp]), 1)
                    if avg_Ediff > avg_Ediff_tolerance:
                        # TODO: this should be an exception but for now I turned to warning for testing.
                        warnings.warn(
                            "{}-type average energy difference of the enforced scattered k-points is more than"
                            " {}, try running with a more dense k-point mesh".format(tp, avg_Ediff_tolerance))


    def unique_X_ib_ik_symmetrically_equivalent(self, tp, ib, ik):
        """
        Given indexes of a k-point in "n"-tp or "p"-tp grid, it returns a list
            of unique and symmetricall equivalent k-points.

        Args:
            tp (str): options are "n" for conduction bands and "p" for valence
            ib (int): band index (0 for the last valence/first conduction band)
            ik (int): k-point index in the kgrid

        Returns ([1x3 numpy.ndarray]):
            a list of k-points symmetrically equivalent to the original sorted
                on the cosine of the angle between them and the original point
        """
        frac_k = self.kgrid[tp]["kpoints"][ib][ik]
        fractional_ks = np.dot(frac_k, self.rotations)
        k = self.kgrid[tp]["kpoints"][ib][ik]
        seks = [self.get_cartesian_coords(frac_k) / A_to_nm for frac_k in fractional_ks]

        all_Xs = []
        new_X_ib_ik = []
        for sek in seks:
            X = cos_angle(k, sek)
            if X in all_Xs:
                continue
            else:
                new_X_ib_ik.append((X, ib, ik, sek))
                all_Xs.append(X)
        all_Xs.sort()
        return new_X_ib_ik


    def get_X_ib_ik_near_new_E(self, tp, ib, ik, E_change, forced_min_npoints=0, tolerance=None):
        """
        Returns the sorted (based on angle, X) list of angle and band and
        k-point indexes of all the points that are within tolerance of E + E_change

        **Attention! this function assumes self.kgrid is sorted based on the
        energy in ascending order.**

        Args:
            tp (str): type of the band; options: "n" or "p"
            ib (int): the band index
            ik (int): the k-point index
            E_change (float): the difference between E(k') and E(k)
            forced_min_npoints (int): the number of k-points that are forcefully included in
                scattering if not enough points are found
            tolerance (float): the energy tolerance for finding the k' points that are within E_change energy of E(k)
        """
        tolerance = tolerance or self.dE_min
        E = self.kgrid[tp]["energy"][ib][ik]
        E_prm = E + E_change  # E_prm is E prime, the new energy
        k = self.kgrid[tp]["cartesian kpoints"][ib][ik]
        # we count the point itself; it does not result in self-scattering (due to 1-X term); however, it is necessary
        # to avoid zero scattering as in the integration each term is (X[i+1]-X[i])*(integrand[i]+integrand[i+1)/2
        result = [(1, ib, ik)]

        nk = len(self.kgrid[tp]["kpoints"][ib])

        for ib_prm in range(self.cbm_vbm[tp]["included"]):
            ik_closest_E = np.abs(self.kgrid[tp]["energy"][ib_prm] - E_prm).argmin()

            for step, start in [(1, 0), (-1, -1)]:
                ik_prm = ik_closest_E + start  # go up from ik_closest_E, down from ik_closest_E - 1
                while ik_prm >= 0 and ik_prm < nk and abs(self.kgrid[tp]["energy"][ib_prm][ik_prm] - E_prm) < tolerance:
                    k_prm = self.kgrid[tp]["cartesian kpoints"][ib_prm][ik_prm]
                    X_ib_ik = (cos_angle(k, k_prm), ib_prm, ik_prm)
                    if norm(self.kgrid[tp]["old cartesian kpoints"][ib_prm][ik_prm] - self.kgrid[tp]["old cartesian kpoints"][ib][ik]) < 2*self.max_normk[tp]:
                        result.append(X_ib_ik)
                    ik_prm += step

        if E_change != 0.0:
            ib_prm = ib
            ik_closest_E = np.abs(self.kgrid[tp]["energy"][ib_prm] - E_prm).argmin()

            for step, start in [(1, 0), (-1, -1)]:
                # step -1 is in case we reached the end (ik_prm == nk - 1) when
                #  we choose from the lower energy k-points
                ik_prm = ik_closest_E + start  # go up from ik_closest_E
                while ik_prm >= 0 and ik_prm < nk and len(result) - 1 < forced_min_npoints:
                    # add all the k-points that have the same energy as E_prime E(k_pm); these values are stored in X_E_ik
                    for X_ib_ik in self.kgrid[tp]["X_E_ik"][ib_prm][ik_prm]:
                        X, ib_pmpm, ik_pmpm = X_ib_ik
                        X_ib_ik_new = (
                        cos_angle(k, self.kgrid[tp]["cartesian kpoints"][ib_pmpm][ik_pmpm]), ib_pmpm, ik_pmpm)
                        if (X_ib_ik_new[1], X_ib_ik_new[2]) not in [(entry[1], entry[2]) for entry in result]:
                            result.append(X_ib_ik_new)
                        self.nforced_scat[tp] += 1

                    self.ediff_scat[tp].append(
                        self.kgrid[tp]["energy"][ib][ik] - self.kgrid[tp]["energy"][ib_prm][ik_prm])
                    ik_prm += step

        result.sort(key=lambda x: x[0])
        return result


    def s_el_eq(self, sname, tp, c, T, k, k_prm):
        """
        Returns the scattering rate at wave vector k at a certain concentration and temperature
        for a specific elastic scattering mechanisms determined by sname

        Args:
            sname (string): abbreviation of the name of the elastic scatteirng mechanisms; options: IMP, ADE, PIE, DIS
            c (int): carrier concentration
            T (int): the temperature
            k (list): list containing fractional coordinates of the k vector
            k_prm (list): list containing fractional coordinates of the k prime vector
        """
        norm_diff_k = norm(k - k_prm)  # the slope for PIE and IMP don't match with bs_is_isotropic
        if norm_diff_k == 0.0:
            warnings.warn("WARNING!!! same k and k' vectors as input of the elastic scattering equation")
            return 0.#0

        if sname.upper() in ["IMP"]:  # ionized impurity scattering
            unit_conversion = 0.001 / e ** 2
            return unit_conversion * e ** 4 * self.egrid["N_II"][c][T] / \
                   (4.0 * pi ** 2 * self.epsilon_s ** 2 * epsilon_0 ** 2 * hbar) \
                   / ((norm_diff_k ** 2 + self.egrid["beta"][c][T][tp] ** 2) ** 2)

        elif sname.upper() in ["ACD"]:  # acoustic deformation potential scattering
            unit_conversion = 1e18 * e
            return unit_conversion * k_B * T * self.E_D[tp] ** 2 / (4.0 * pi ** 2 * hbar * self.C_el)

        elif sname.upper() in ["PIE"]:  # piezoelectric scattering
            unit_conversion = 1e9 / e
            return unit_conversion * e ** 2 * k_B * T * self.P_PIE ** 2 \
                   / (norm_diff_k ** 2 * 4.0 * pi ** 2 * hbar * epsilon_0 * self.epsilon_s)

        elif sname.upper() in ["DIS"]:
            return self.gs

        else:
            raise ValueError("The elastic scattering name {} is not supported!".format(sname))


    def integrate_func_over_E(self, func, tp, fermi, T, interpolation_nsteps=None, xDOS=True, normalize_energy=False):
        """
        Integrates a single function (func) over the egrid.

        Args:
            func (object): a function object
            tp (str): options are "n" or "p"
            fermi (float): the fermi level
            T (int): the temperature in Kelvin
            interpolation_nsteps (None or int): the resolution of integration
            xDOS (bool): whether to multiply each energy value by its density
                of states (DOS)
            normalize_energy (bool): whether to set the CBM/VBM as the reference

        Returns:
            (float): The integral value of func, integrated over the egrid.
        """
        if not interpolation_nsteps:
            interpolation_nsteps = max(200, int(500.0 / len(self.egrid[tp]["energy"])))
        integral = 0.0
        if normalize_energy:
            fermi -= self.cbm_vbm[tp]["energy"]
        for ie in range(len(self.egrid[tp]["energy"]) - 1):
            E = self.egrid[tp]["energy"][ie]
            dE = (self.egrid[tp]["energy"][ie + 1] - E) / interpolation_nsteps
            if normalize_energy:
                E -= self.cbm_vbm[tp]["energy"]
            if xDOS:
                dS = (self.egrid[tp]["DOS"][ie + 1] - self.egrid[tp]["DOS"][ie]) / interpolation_nsteps
                for i in range(interpolation_nsteps):
                    integral += dE * (self.egrid[tp]["DOS"][ie] + i * dS) * func(E + i * dE, fermi, T)
            else:
                for i in range(interpolation_nsteps):
                    integral += dE * func(E + i * dE, fermi, T)
        return integral


    def find_dv(self, grid):
        dv = np.zeros(grid[:, :, :, 0].shape)
        # N is a vector of the number of x, y, and z points
        N = grid.shape

        for i in range(N[0]):
            for j in range(N[1]):
                for k in range(N[2]):
                    if i > 0:
                        dx1 = (grid[i,j,k,0] - grid[i-1,j,k,0]) / 2
                    else:
                        dx1 = grid[i,j,k,0] - (-0.5)
                    if i < N[0] - 1:
                        dx2 = (grid[i+1,j,k,0] - grid[i,j,k,0]) / 2
                    else:
                        dx2 = 0.5 - grid[i,j,k,0]

                    if j > 0:
                        dy1 = (grid[i,j,k,1] - grid[i,j-1,k,1]) / 2
                    else:
                        dy1 = grid[i,j,k,1] - (-0.5)
                    if j < N[1] - 1:
                        dy2 = (grid[i,j+1,k,1] - grid[i,j,k,1]) / 2
                    else:
                        dy2 = 0.5 - grid[i,j,k,1]

                    if k > 0:
                        dz1 = (grid[i,j,k,2] - grid[i,j,k-1,2]) / 2
                    else:
                        dz1 = grid[i,j,k,2] - (-0.5)
                    if k < N[2] - 1:
                        dz2 = (grid[i,j,k+1,2] - grid[i,j,k,2]) / 2
                    else:
                        dz2 = 0.5 - grid[i,j,k,2]
                    # find fractional volume
                    dv[i,j,k] = (dx1 + dx2) * (dy1 + dy2) * (dz1 + dz2)

        # convert from fractional to cartesian (k space) volume
        dv *= self._rec_lattice.volume / (A_to_m * m_to_cm) ** 3
        return dv


    def integrate_over_k(self, func_grid, tp):
        """
        Takes a coordinate grid in the form of a numpy array (CANNOT have
        missing points) and a function to integrate and finds the integral
        using finite differences; missing points should be input as 0 in the
        .function

        Args:
            func_grid: in the interest of not prematurely optimizing, func_grid
                must be a  perfect grid: the only deviation from
                the cartesian coordinate system can be uniform stretches,
                distance between adjacent planes of points as in the
                can be any value, but no points can be missing from the next
                plane in this case the format of fractional_grid is a 4d grid
                the last dimension is a vector of the k point fractional coordinates
                the dv grid is 3d and the indexes correspond to those of func_grid

        Returns:
        """
        if func_grid.ndim == 3:
            return np.sum(func_grid * self.dv_grid[tp])
        return [np.sum(func_grid[:,:,:,i] * self.dv_grid[tp]) for i in range(func_grid.shape[3])]


    def integrate_over_E(self, props, tp, c, T, xDOS=False, xvel=False,
                         interpolation_nsteps=None):
        """
        Integrates the multiplication of props in the egrid over dE where
        E stands for energy.

        Args:
            props ([str]): list of property names. These properties must
                be available in egrid such as "g" or "df0dk" or "ACD". Note
                that some simple math operations of properties are permitted.
                examples::

                    "1 - f0"
                    "f0x1-f0"
                    "/ACD"

            tp (str): "p" (valence bands) or "n" (conduction bands) type
            c (int): the carrier concentration
            T (int): the absolute temperature in Kelvin
            xDOS (bool): whether to multiply the integrand by density of states
            xvel (bool): whether to multiply the integrand by the group velocity
            interpolation_nsteps (int): number of steps (dE) between each
                energy levels in egrid; the higher the more accurate but slower

        Returns (float): the result of the integrations
        """
        imax_occ = len(self.Efrequency[tp][:-1])

        if not interpolation_nsteps:
            interpolation_nsteps = max(200, int(500.0 / len(self.egrid[tp]["energy"])))
        diff = [0.0 for _ in props]
        integral = self.gs
        for ie in range(imax_occ):
            E = self.egrid[tp]["energy"][ie]
            dE = abs(self.egrid[tp]["energy"][ie + 1] - E) / interpolation_nsteps
            if xDOS:
                dS = (self.egrid[tp]["DOS"][ie + 1] - self.egrid[tp]["DOS"][ie]) / interpolation_nsteps
            if xvel:
                dv = (self.egrid[tp]["velocity"][ie + 1] - self.egrid[tp]["velocity"][ie]) / interpolation_nsteps
            for j, p in enumerate(props):
                if "/" in p:
                    diff[j] = (self.egrid[tp][p.split("/")[-1]][c][T][ie + 1] -
                               self.egrid[tp][p.split("/")[-1]][c][T][ie]) / interpolation_nsteps
                elif "1 -" in p:
                    diff[j] = (1 - self.egrid[tp][p.split("-")[-1].replace(" ", "")][c][T][ie + 1] - (1- \
                               self.egrid[tp][p.split("-")[-1].replace(" ", "")][c][T][ie])) / interpolation_nsteps
                else:
                    diff[j] = (self.egrid[tp][p][c][T][ie + 1] - self.egrid[tp][p][c][T][ie]) / interpolation_nsteps
            for i in range(interpolation_nsteps):
                multi = dE
                for j, p in enumerate(props):
                    if p[0] == "/":
                        multi /= self.egrid[tp][p.split("/")[-1]][c][T][ie] + diff[j] * i
                    elif "1 -" in p:
                        multi *= 1 - self.egrid[tp][p.split("-")[-1].replace(" ", "")][c][T][ie] + diff[j] * i
                    else:
                        multi *= self.egrid[tp][p][c][T][ie] + diff[j] * i
                if xDOS:
                    multi *= self.egrid[tp]["DOS"][ie] + dS * i
                if xvel:
                    multi *= self.egrid[tp]["velocity"][ie] + dv * i
                integral += multi
        return np.array(integral)



    def integrate_over_X(self, tp, X_E_index, integrand, ib, ik, c, T, sname=None, g_suffix=""):
        """
        integrate numerically with a simple trapezoidal algorithm.

        Args:
            tp (str): 'n' or 'p' type
            X_E_index ([[[(float, int, int)]]]): list of (X, ib', ik') for each
                k-point at each band
            integrand (func): the integrand function; options: el_integrand_X
                or inel_integrand_X for elastic and inelastic respectively

            ib (int): the band index
            ik (int): the k-point index
            c (float): the carrier concentration
            T (float): the temperature
            sname (str): the scattering name (see options in the documentation
                of el_integrand_X and inel_integrand_X functions
            g_suffix:

        Returns (float or numpy.array): the integrated value/vector
        """
        summation = 0.0
        if len(X_E_index[ib][ik]) == 0:
            raise ValueError("enforcing scattering points did NOT work, {}[{}][{}] is empty".format(X_E_index, ib, ik))
        X, ib_prm, ik_prm = X_E_index[ib][ik][0]
        current_integrand = integrand(tp, c, T, ib, ik, ib_prm, ik_prm, X, sname=sname, g_suffix=g_suffix)

        ikp = 0
        while ikp < len(X_E_index[ib][ik]) - 1:
            DeltaX = X_E_index[ib][ik][ikp + 1][0] - X_E_index[ib][ik][ikp][0]
            same_X_ks = [self.kgrid[tp]['cartesian kpoints'][ib_prm][ik_prm]]
            same_X_ks_integrands = [current_integrand]
            loop_found = False
            while DeltaX < 0.01 and ikp < len(X_E_index[ib][ik]) - 2:
                ikp += 1
                loop_found = True
                X, ib_prm, ik_prm = X_E_index[ib][ik][ikp]
                same_X_ks.append(self.kgrid[tp]['cartesian kpoints'][ib_prm][ik_prm])
                same_X_ks_integrands.append(integrand(tp, c, T, ib, ik, ib_prm, ik_prm, X, sname=sname, g_suffix=g_suffix))
                DeltaX = X_E_index[ib][ik][ikp + 1][0] - X_E_index[ib][ik][ikp][0]

            if len(same_X_ks) > 1:
                m = np.sum(same_X_ks, axis=0)/len(same_X_ks)
                same_X_ks = np.array(same_X_ks) - m
                same_X_ks_sort, ks_indexes = sort_angles(same_X_ks)
                same_X_ks_sort = np.vstack((same_X_ks_sort, same_X_ks_sort[0]))
                ks_indexes.append(ks_indexes[0])
                sm = 0.0
                for j in range(len(ks_indexes) - 1):
                    angle = get_angle(same_X_ks_sort[j+1], same_X_ks_sort[j])
                    sm += (same_X_ks_integrands[ks_indexes[j+1]] + \
                           same_X_ks_integrands[ks_indexes[j]])/2.0 * angle
                dum = sm/(2*pi)/2.0
                ikp += 1

            if not loop_found:
                dum = current_integrand / 2.0
                ikp += 1

            X, ib_prm, ik_prm = X_E_index[ib][ik][ikp]
            current_integrand = integrand(tp, c, T, ib, ik, ib_prm, ik_prm, X,
                                          sname=sname, g_suffix=g_suffix)
            if np.sum(current_integrand) == 0.0:
                dum *= 2
            elif np.sum(dum) == 0.0:
                dum = current_integrand
            else:
                dum += current_integrand / 2.0
            summation += dum * DeltaX  # In case of two points with the same X, DeltaX==0 so no duplicates
        return summation



    def el_integrand_X(self, tp, c, T, ib, ik, ib_prm, ik_prm, X, sname=None, g_suffix=""):
        """
        Returns the evaluated (float) expression inside the elastic equations
            to be integrated over angles, dX.

        Args:
            tp (str): "n" or "p" type
            c (float): carrier concentration/doping in cm**-3
            T (float): the temperature
            ib (int): the band index starting from 0 (CBM/VBM)
            ik (int): the k-point index
            ib_prm (int): ib' (band index for k' state)
            ik_prm (int): ik' (k-index for k' state)
            X (float): the angle between k and k'
            sname (str): elastic scattering name: 'ACD', 'PIE', 'IMP'
            g_suffix (str): '' or '_th' (th for thermal)

        Returns (float): the integrand for elastic scattering integration
        """
        k = self.kgrid[tp]["cartesian kpoints"][ib][ik]
        k_prm = self.kgrid[tp]["cartesian kpoints"][ib_prm][ik_prm]
        if k[0] == k_prm[0] and k[1] == k_prm[1] and k[2] == k_prm[2]:
            return np.array(
                [0.0, 0.0, 0.0])  # self-scattering is not defined;regardless, the returned integrand must be a vector


        return (1 - X) * self.kgrid[tp]["norm(k)"][ib_prm][ik_prm] ** 2 * self.s_el_eq(sname, tp, c, T, k, k_prm) \
               * self.G(tp, ib, ik, ib_prm, ik_prm, X) / (self.kgrid[tp]["norm(v)"][ib_prm][ik_prm] / sq3)


    def inel_integrand_X(self, tp, c, T, ib, ik, ib_prm, ik_prm, X, sname=None, g_suffix=""):
        """
        Returns the evaluated (float) expression of the S_o & S_i(g) integrals.

        Args:
            tp (str): "n" or "p" type
            c (float): carrier concentration/doping in cm**-3
            T (float): the temperature
            ib (int): the band index starting from 0 (CBM/VBM)
            ik (int): the k-point index
            ib_prm (int): ib' (band index for k' state)
            ik_prm (int): ik' (k-index for k' state)
            X (float): the angle between k and k'
            sname (str): scattering name: 'S_oX_Eplus_ik', 'S_oX_Eminus_ik',
                'S_iX_Eplus_ik' or 'S_iX_Eminus_ik'
            g_suffix (str): '' or '_th' (th for thermal)

        Returns (float): the integrand for POP scattering (to be integrated
            over X)
        """
        if tp == "n" and 'minus' in sname and self.kgrid[tp]["energy"][ib][ik]-hbar*self.kgrid[tp]["W_POP"][ib][ik]<self.cbm_vbm[tp]["energy"]:
            return 0.0
        if tp == "p" and 'plus' in sname and self.kgrid[tp]["energy"][ib][ik]+hbar*self.kgrid[tp]["W_POP"][ib][ik]>self.cbm_vbm[tp]["energy"]:
            return 0.0
        if abs(self.kgrid[tp]['energy'][ib_prm][ik_prm] - \
                self.kgrid[tp]['energy'][ib][ik]) < \
                                hbar*self.kgrid[tp]["W_POP"][ib][ik]/2:
            return 0.0

        k = self.kgrid[tp]["cartesian kpoints"][ib][ik]
        k_prm = self.kgrid[tp]["cartesian kpoints"][ib_prm][ik_prm]
        if tp == "n":
            f = self.kgrid[tp]["f"][c][T][ib][ik]
            f_prm = self.kgrid[tp]["f"][c][T][ib_prm][ik_prm]
        else:
            f = 1 - self.kgrid[tp]["f"][c][T][ib][ik]
            f_prm = 1 - self.kgrid[tp]["f"][c][T][ib_prm][ik_prm]

        if k[0] == k_prm[0] and k[1] == k_prm[1] and k[2] == k_prm[2]:
            return 0.0
        N_POP = self.kgrid[tp]["N_POP"][c][T][ib][ik]
        norm_diff = norm(k - k_prm)
        if norm_diff < 1e-4:
            return 0.0

        integ = self.kgrid[tp]["norm(k)"][ib_prm][ik_prm]**2*self.G(tp, ib, ik, ib_prm, ik_prm, X)/\
                (self.kgrid[tp]["norm(v)"][ib_prm][ik_prm]*norm_diff**2/sq3)

        if "S_i" in sname:
            integ *= X * self.kgrid[tp]["g" + g_suffix][c][T][ib_prm][ik_prm]
            if "minus" in sname:
                integ *= (1 - f) * N_POP + f * (1 + N_POP)
            elif "plus" in sname:
                integ *= (1 - f) * (1 + N_POP) + f * N_POP
            else:
                raise ValueError('"plus" or "minus" must be in sname for phonon absorption and emission respectively')
        elif "S_o" in sname:
            if "minus" in sname:
                integ *= (1 - f_prm) * (1 + N_POP) + f_prm * N_POP # interestingly f or f_prm does NOT make any difference (maybe close energies?)
            elif "plus" in sname:
                integ *= (1 - f_prm) * N_POP + f_prm * (1 + N_POP)
            else:
                raise ValueError('"plus" or "minus" must be in sname for phonon absorption and emission respectively')
        else:
            raise ValueError('Unsupported inelastic scattering name: {}'.format(sname))
        return integ



    def s_inel_eq_isotropic(self, once_called=False):
        """
        calclates the inelastic S_i and S_o scattering rates in the kgrid based
            on the isotropic formulation (integrated equations from Rode)

        Args:
            once_called (bool): since scattering out, S_o, needs to be
                calculated only once (not a function of g), we use this flag

        Returns:
            updates values of S_i and S_o (np.array at each k-point) in kgrid
        """
        for tp in ["n", "p"]:
            for c in self.dopings:
                for T in self.temperatures:
                    for ib in range(len(self.kgrid[tp]["kpoints"])):
                        results = [calculate_Sio(tp, c, T, ib, ik,
                                    once_called, self.kgrid, self.cbm_vbm,
                                    self.epsilon_s, self.epsilon_inf) for ik in
                                    range(len(self.kgrid[tp]["kpoints"][ib]))]
                        rlts = np.mean(np.array(results), axis=0)
                        if len(list(rlts)) != 4:
                            print(rlts)
                            raise ValueError

                        for ik, res in enumerate(results):
                            self.kgrid[tp]["S_i"][c][T][ib][ik] = res[0]
                            self.kgrid[tp]["S_i_th"][c][T][ib][ik] = res[1]
                            if not once_called:
                                if (res[2] < 0.1).any():
                                    # for the even of ill-defined scattering to avoid POP mobility blowing up
                                    self.kgrid[tp]["S_o"][c][T][ib][ik] = rlts[2]
                                else:
                                    self.kgrid[tp]["S_o"][c][T][ib][ik] = res[2]

                                if (res[3] < 0.1).any():
                                    self.kgrid[tp]["S_o_th"][c][T][ib][ik] = rlts[3]
                                else:
                                    self.kgrid[tp]["S_o_th"][c][T][ib][ik] = res[3]


    def s_inelastic(self, sname=None, g_suffix=""):
        """
        For the anisotropic formulation, sets the inelastic scattering rates,
        S_o and S_i, in the kgrid.

        Args:
            sname (str): scattering name; current options are "S_o" and "S_i"
            g_suffix (str): this suffix determines which phenomena is the
                perturbation to the electronic distribution (g) come from.
                Current options are "" (overall, electric) and "_th" (thermal)

        Returns (None):
        """
        for tp in ["n", "p"]:
            for c in self.dopings:
                for T in self.temperatures:
                    for ib in range(len(self.kgrid[tp]["energy"])):
                        for ik in range(len(self.kgrid[tp]["kpoints"][ib])):
                            summation = np.array([0.0, 0.0, 0.0])
                            for X_E_index_name in ["X_Eplus_ik", "X_Eminus_ik"]:
                                summation += self.integrate_over_X(tp, self.kgrid[tp][X_E_index_name],
                                                                   self.inel_integrand_X,
                                                                   ib=ib, ik=ik, c=c, T=T, sname=sname + X_E_index_name,
                                                                   g_suffix=g_suffix)
                            self.kgrid[tp][sname][c][T][ib][ik] = summation * e ** 2 * self.kgrid[tp]["W_POP"][ib][ik] / (4 * pi * hbar) * (1 / self.epsilon_inf - 1 / self.epsilon_s) / epsilon_0 * 100 / e


    def s_el_eq_isotropic(self, sname, tp, c, T, ib, ik):
        """
        Returns elastic scattering rate (a numpy vector) at given point
        (i.e. k-point, c, T) in isotropic formulation (i.e. if
        self.bs_is_isotropic==True). This assumption significantly simplifies
        the model and the integrated rates at each k/energy directly extracted
        from the literature can be used here.

        Args:
            sname (str): elastic scattering name: 'ACD', 'IMP', 'PIE', 'DIS'
            tp (str): 'n' or 'p' type respectively for conduction and valence
            c (float): carrier concentration
            T (float): temperature
            ib (int): band index starting from 0 (0 for CBM/VBM bands)
            ik (int): k-point index

        Returns (float): scalar (since assumed isotropic) scattering rate.
        """
        v = self.kgrid[tp]["norm(v)"][ib][ik] / sq3  # because of isotropic assumption, we treat the BS as 1D
        knrm = self.kgrid[tp]["norm(k)"][ib][ik]
        par_c = self.kgrid[tp]["c"][ib][ik]

        if sname.upper() == "ACD":
            # The following two lines are from [R]: page 38, eq. (112)
            return (k_B * T * self.E_D[tp] ** 2 * knrm ** 2) / (3 * pi * hbar ** 2 * self.C_el * v) \
                   * (3 - 8 * par_c ** 2 + 6 * par_c ** 4) * e * 1e11

        elif sname.upper() == "IMP":
            # The following is a variation of Dingle's theory; see eq. (90) in [R]
            beta = self.egrid["beta"][c][T][tp]
            B_II = (4 * knrm ** 2 / beta ** 2) / (1 + 4 * knrm ** 2 / beta ** 2) + 8 * (beta ** 2 + 2 * knrm ** 2) / (
            beta ** 2 + 4 * knrm ** 2) * par_c ** 2 + \
                   (3 * beta ** 4 + 6 * beta ** 2 * knrm ** 2 - 8 * knrm ** 4) / (
                   (beta ** 2 + 4 * knrm ** 2) * knrm ** 2) * par_c ** 4
            D_II = 1 + 2 * beta ** 2 * par_c ** 2 / knrm ** 2 + 3 * beta ** 4 * par_c ** 4 / (4 * knrm ** 4)

            return abs((e ** 4 * abs(self.egrid["N_II"][c][T])) / (
                8 * pi * v * self.epsilon_s ** 2 * epsilon_0 ** 2 * hbar ** 2 *
                knrm ** 2) * (D_II * log(1 + 4 * knrm ** 2 / beta ** 2) - B_II)) / (1e10*e**2)

        elif sname.upper() == "PIE":
            # equation (108) of the reference [R]
            return (e ** 2 * k_B * T * self.P_PIE ** 2) / (
                6 * pi * hbar ** 2 * self.epsilon_s * epsilon_0 * v) * (
                       3 - 6 * par_c ** 2 + 4 * par_c ** 4) * 100 / e

        elif sname.upper() == "DIS":
            # See table 1 of the reference [A]
            return (self.N_dis * e ** 4 * knrm) / (
            hbar ** 2 * epsilon_0 ** 2 * self.epsilon_s ** 2 * (self._vrun.lattice.c * A_to_nm) ** 2 * v) \
                   / (self.egrid["beta"][c][T][tp] ** 4 * (
            1 + (4 * knrm ** 2) / (self.egrid["beta"][c][T][tp] ** 2)) ** 1.5)/(1e3*e**2)
        else:
            raise ValueError('The elastic scattering name "{}" is NOT supported.'.format(sname))

    def s_elastic(self, sname):
        """
        The scattering rate equation for each elastic scattering name (sname)

        Args:
            sname (str): elastic scattering name: 'IMP', 'ADE', 'PIE', 'DIS'

        Returns:
            it directly calculates the scattering rate at each k-point at each
                c and T (self.kgrid[tp][sname][c][T][ib][ik])
        """
        sname = sname.upper()
        self.initialize_var("egrid", sname, "vector", 0.0, c_T_idx=True)
        self.initialize_var("kgrid", sname, "vector", 0.0, c_T_idx=True)

        for tp in ["n", "p"]:
            for c in self.dopings:
                for T in self.temperatures:
                    valley = Valley(
                        self.kgrid[tp]["cartesian kpoints"][0],
                        self.kgrid[tp]['norm(k)'][0],
                        self.kgrid[tp]['velocity'][0],
                        self.kgrid[tp]['norm(v)'][0],
                        self.kgrid[tp]['a'][0],
                        self.kgrid[tp]['c'][0],
                        angle_k_prime_mapping=self.kgrid[tp]["X_E_ik"][0]
                    )

                    if sname == 'IMP':
                        scats = IonizedImpurityScattering(
                            self.bs_is_isotropic, valley, self.epsilon_s,
                            self.egrid["N_II"][c][T],
                            self.egrid["beta"][c][T][tp])
                    elif sname == 'ACD':
                        scats = AcousticDeformationScattering(
                            self.bs_is_isotropic, valley, self.C_el,
                            self.E_D[tp], T)
                    elif sname == 'PIE':
                        scats = PiezoelectricScattering(
                            self.bs_is_isotropic, valley, self.epsilon_s,
                            self.P_PIE, T)
                    elif sname == 'DIS':
                        scats = DislocationScattering(
                            self.bs_is_isotropic, valley, self.epsilon_s,
                            self.egrid["beta"][c][T][tp], self.N_dis,
                            self._vrun.lattice.c)
                    else:
                        raise ValueError("Unknown scattering type: {}".format(
                            sname))

                    rates = scats.calculate_scattering()
                    self.kgrid[tp][sname][c][T][0] = rates
                    self.kgrid[tp]["_all_elastic"][c][T][0] += rates

    def map_to_egrid(self, prop_name, c_and_T_idx=True, prop_type="vector"):
        """
        Maps a propery from kgrid to egrid conserving the nomenclature.
        The mapped property w/ format: kgrid[tp][prop_name][c][T][ib][ik]
        will have the format: egrid[tp][prop_name][c][T][ie]

        Args:
            prop_name (string): the name of the property to be mapped. It must
                be available in the kgrid.
            c_and_T_idx (bool): if True, the propetry will be calculated and
                mapped at each concentration, c, and T
            prop_type (str): options are "scalar", "vector", "tensor"

        Returns (None): sets egrid[tp][prop_name][c][T] as floats or np.ndarray
        """
        if not c_and_T_idx:
            self.initialize_var("egrid", prop_name, prop_type, initval=self.gs,
                                is_nparray=True, c_T_idx=False)
            for tp in ["n", "p"]:
                for ie, en in enumerate(self.egrid[tp]["energy"]):
                    for ib, ik in self.kgrid_to_egrid_idx[tp][ie]:
                        self.egrid[tp][prop_name][ie] += \
                            self.kgrid[tp][prop_name][ib][ik]
                    self.egrid[tp][prop_name][ie] /= \
                        len(self.kgrid_to_egrid_idx[tp][ie])
        else:
            self.initialize_var("egrid", prop_name, prop_type, initval=self.gs,
                                is_nparray=True, c_T_idx=True)
            for tp in ["n", "p"]:
                for c in self.dopings:
                    for T in self.temperatures:
                        for ie, en in enumerate(self.egrid[tp]["energy"]):
                            for ib, ik in self.kgrid_to_egrid_idx[tp][ie]:
                                self.egrid[tp][prop_name][c][T][ie] += \
                                    self.kgrid[tp][prop_name][c][T][ib][ik]
                            self.egrid[tp][prop_name][c][T][ie] /= \
                                len(self.kgrid_to_egrid_idx[tp][ie])


    def find_fermi(self, c, T, rtol=0.01, rtol_loose=0.03, step=0.1, nstep=50):
        """
        Finds the Fermi level at a given c and T at egrid (i.e. DOS)

        Args:
            c (float): The doping concentration;
                c < 0 indicate n-type (i.e. electrons) and c > 0 for p-type
            T (float): The temperature.
            rtol (0<float<1): convergance threshold for relative error
            rtol_loose (0<float<1): maximum relative error allowed between the
                calculated and input c
            step (float): initial step size in eV. (-step*nstep,step*nstep) is
                the initial energy range around the fermi level initial guess
            nstep (int): number of steps to check before and after a given
                fermi level

        Returns (float in eV):
            The fitted/calculated Fermi level
        """
        relative_error = self.gl
        typ = get_tp(c)
        fermi = self.cbm_vbm[typ]["energy"] + 0.01 # initialize fermi non-zero

        conversion = 1.0 / (self.volume * (A_to_m * m_to_cm) ** 3)

        dos_e = np.array([d[0] for d in self.dos])
        dos_de = np.array([self.dos[i + 1][0] - self.dos[i][0] \
                           for i, _ in enumerate(self.dos[:-1])] + [0.0])
        dos_dos = np.array([d[1] for d in self.dos]) # left is faster, trapezoidal makes no difference

        # fix energy, energy diff. and dos for integration at all fermi levels
        es = np.repeat(dos_e.reshape((len(dos_e), 1)), 2*nstep+1, axis=1)
        de = np.repeat(dos_de.reshape((len(dos_de), 1)), 2*nstep+1, axis=1)
        tdos = np.repeat(dos_dos.reshape((len(dos_dos), 1)), 2*nstep+1, axis=1)

        ## debug plot to make sure CBM/VBM recognized correctly in DOS
        PLOT_CALCULATED_DOS = False
        if PLOT_CALCULATED_DOS:
            ## if not commented, make sure run_type='BOLTZ' in BoltztrapRunner
            self.logger.debug('PLOT_CALCULATED_DOS is set to True, if '
                              'interpolation=boltztrap1, make sure to set '
                              'run_type="BOLTZ" when running BoltztrapRunner')
            import matplotlib.pyplot as plt
            start_idx = self.get_Eidx_in_dos(self.cbm_vbm["p"]["energy"]-1.)
            end_idx = self.get_Eidx_in_dos(self.cbm_vbm["n"]["energy"]+1.)
            plt.scatter(dos_e[start_idx: end_idx], dos_dos[start_idx: end_idx])
            plt.scatter(dos_e[self.cbm_dos_idx], 0, s=100, marker='s')
            plt.scatter(dos_e[self.vbm_dos_idx], 0, s=100, marker='s')
            plt.show()
            plt.savefig(os.path.join(self.calc_dir, 'test_bsdos.png'))

        self.logger.debug("Calculating the fermi level at T={} K".format(T))
        midgap_idx = int((self.vbm_dos_idx + self.cbm_dos_idx) / 2)
        for i in range(20):
            fermi_range = np.linspace(fermi-nstep*step, fermi+nstep*step, 2*nstep+1)
            n_dopings = -conversion \
                        * np.sum(tdos[midgap_idx:] \
                        * f0(es[midgap_idx:], fermi_range, T) \
                        * de[midgap_idx:], axis=0)
            p_dopings = conversion \
                        * np.sum(tdos[:midgap_idx+1] \
                        * (1 - f0(es[:midgap_idx+1], fermi_range, T)) \
                                 * de[:midgap_idx+1], axis=0)
            relative_error = abs((n_dopings+p_dopings)/c - 1.0)
            fermi_idx = np.argmin(relative_error)
            fermi = fermi_range[fermi_idx]
            self.calc_doping[c][T]['n'] = n_dopings[fermi_idx]
            self.calc_doping[c][T]['p'] = p_dopings[fermi_idx]
            for tp in ['p', 'n']:
                if np.isnan(self.calc_doping[c][T][tp]):
                    self.calc_doping[c][T][tp] = 10
            if relative_error[fermi_idx] < rtol:
                self.logger.info("fermi at {0:.2e} 1/cm3 and {1} K: {2:.6f}".format(c, T, fermi))
                return fermi
            step /= 10.0

        if relative_error[fermi_idx] > rtol_loose:
            raise AmsetError(self.logger,
                             'The calculated concentration is not within {0:.2f}% of'
            ' the given value ({1:.2e}) at T={2}'.format(rtol_loose*100, c, T))
        elif relative_error[fermi_idx] > rtol:
            self.logger.warning('Fermi calculated with a loose tolerance of {0:.2f}%'
                                ' at c={1:.2e}, T={2}K'.format(rtol_loose, c, T))
        return fermi


    def inverse_screening_length(self, c, T):
        """
        Calculates the inverse charge screening length (beta) based on Eq. 70
        of reference [R]. Beta is used in calculation of ionized impurity (IMP)
        scattering.

        Args:
            c (float): the carrier concentration (to get the fermi level)
            T (float): the temperature

        Returns (float): the inverse screening length (beta) in 1/nm units
        """
        beta = {}
        for tp in ["n", "p"]:
            integral = self.integrate_over_E(props=["f0","1 - f0"],
                                             tp=tp, c=c, T=T, xDOS=True)
            beta[tp] = (e**2 / (self.epsilon_s * epsilon_0 * k_B * T) \
                        * integral / self.volume * 1e12 / e) ** 0.5
        return beta


    def solve_BTE_iteratively(self):
        """
        Iteratively solve linearized/low-field Boltzmann Transport Equation
        See equation (43) page 20 of the reference [R]

        Returns (None): the results are stored in "g*" keys in kgrid and egrid
        """
        if "POP" in self.inelastic_scats and not self.bs_is_isotropic:
            # calculating S_o scattering rate which is NOT a function of g
            for g_suffix in ["", "_th"]:
                self.s_inelastic(sname="S_o" + g_suffix, g_suffix=g_suffix)

        # solve BTE to calculate S_i scattering rate and perturbation (g) in an iterative manner
        for iter in range(self.BTE_iters):
            self._check_timeout_hours()
            self.logger.info("Performing iteration # {}".format(iter))
            if "POP" in self.inelastic_scats:
                if self.bs_is_isotropic:
                    if iter == 0:
                        self.s_inel_eq_isotropic(once_called=False)
                    else:
                        self.s_inel_eq_isotropic(once_called=True)
                else:
                    for g_suffix in ["", "_th"]:
                        self.s_inelastic(sname="S_i" + g_suffix, g_suffix=g_suffix)
            for c in self.dopings:
                for T in self.temperatures:
                    for tp in ["n", "p"]:
                        g_old = np.array(self.kgrid[tp]["g"][c][T][0])
                        for ib in range(self.cbm_vbm[tp]["included"]):
                            self.kgrid[tp]["g_POP"][c][T][ib] = (self.kgrid[tp]["S_i"][c][T][ib] +
                                    self.kgrid[tp]["electric force"][c][T][ib]) / (
                                    self.kgrid[tp]["S_o"][c][T][ib] + self.gs + 1.0)

                            self.kgrid[tp]["g"][c][T][ib] = (self.kgrid[tp]["S_i"][c][T][ib] +
                                    self.kgrid[tp]["electric force"][c][
                                    T][ib]) / (self.kgrid[tp]["S_o"][c][T][ib] +
                                    self.kgrid[tp]["_all_elastic"][c][T][ib])

                            self.kgrid[tp]["g_th"][c][T][ib] = (self.kgrid[tp]["S_i_th"][c][T][ib] +
                                    self.kgrid[tp]["thermal force"][c][T][ib]) / (
                                    self.kgrid[tp]["S_o_th"][c][T][ib] + self.kgrid[tp]["_all_elastic"][c][T][ib])

                            self.kgrid[tp]["f"][c][T][ib] = self.kgrid[tp]["f0"][c][T][ib] + self.kgrid[tp]["g"][c][T][ib]
                            self.kgrid[tp]["f_th"][c][T][ib] = self.kgrid[tp]["f0"][c][T][ib] + self.kgrid[tp]["g_th"][c][T][ib]

                        avg_g_diff = np.mean([abs(g_old[ik] - self.kgrid[tp]["g"][c][T][0][ik]) for ik in range(len(g_old))])
                        self.logger.info("Average difference in {0}-type g term at c={1:.2e} and T={2}: {3}".format(tp, c, T, avg_g_diff))

        for prop in ["electric force", "thermal force", "g", "g_POP", "g_th",
                     "S_i", "S_o", "S_i_th", "S_o_th"]:
            self.map_to_egrid(prop_name=prop, c_and_T_idx=True)

        for tp in ["n", "p"]:
            for c in self.dopings:
                for T in self.temperatures:
                    for ie in range(len(self.egrid[tp]["g_POP"][c][T])):
                        if norm(self.egrid[tp]["g_POP"][c][T][ie]) > 1:
                            self.egrid[tp]["g_POP"][c][T][ie] = [1e-5, 1e-5, 1e-5]


    def calculate_transport_properties_with_E(self):
        """
        Mobility and Seebeck coefficient are calculated by integrating the
        perturbation of electron distribution and group velocity over the energy
            """
        valley_transport = {tp: {el_mech: {c: {T: np.array([0., 0., 0.]) for T in self.temperatures} for c in
                  self.dopings} for el_mech in self.transport_labels} for tp in ["n", "p"]}

        for c in self.dopings:
            for T in self.temperatures:
                for j, tp in enumerate(["p", "n"]):
                    # mobility numerators
                    for mu_el in self.elastic_scats:
                        valley_transport[tp][mu_el][c][T] = (-1) * default_small_E / hbar * \
                            self.integrate_over_E(props=["/" + mu_el, "df0dk"], tp=tp, c=c, T=T,
                                        xDOS=False, xvel=True)

                    for mu_inel in self.inelastic_scats:
                        valley_transport[tp][mu_inel][c][T] = self.integrate_over_E(props=[
                                "g_" + mu_inel], tp=tp, c=c, T=T, xDOS=False, xvel=True)
                        mu_overall_valley = self.integrate_over_E(props=["g"],
                               tp=tp, c=c, T=T, xDOS=False, xvel=True)

                    # TODO: make sure that units of J_th is correct and at the end (after we divide by the denominator), we arrive at A/cm2
                    valley_transport[tp]["J_th"][c][T] = self.integrate_over_E(props=["g_th"],
                                                   tp=tp, c=c, T=T,
                                                   xDOS=False, xvel=True)

                    faulty_overall_mobility = False
                    temp_avg = np.array([0.0, 0.0, 0.0])
                    for transport in self.elastic_scats + self.inelastic_scats:
                        temp_avg += 1/ valley_transport[tp][transport][c][T]
                        if norm(mu_overall_valley) > norm(valley_transport[tp][transport][c][T]):
                            faulty_overall_mobility = True  # because the overall mobility should be lower than all
                    valley_transport[tp]['average'][c][T] = 1 / temp_avg

                    if norm(mu_overall_valley) == 0.0 or faulty_overall_mobility:
                        valley_transport[tp]['overall'][c][T] = valley_transport[tp]['average'][c][T]
                    else:
                        valley_transport[tp]["overall"][c][T] = mu_overall_valley
                    self.egrid[tp]["relaxation time constant"][c][T] = self.mobility[tp]["overall"][c][T] \
                            * 1e-4 * m_e * self.cbm_vbm[tp]["eff_mass_xx"] / e  # 1e-4 to convert cm2/V.s to m2/V.s
                    valley_transport[tp]["seebeck"][c][T] = self.egrid["Seebeck_integral_numerator"][c][T][tp]
        return valley_transport


    def as_dict(self):
        """
        Mobility, input parameters, etc as a serializable python dictionary.

        Returns (dict):
        """
        out_d = {'kgrid0': self.kgrid0,
                 'egrid0': self.egrid0,
                 'kgrid_tp': self.kgrid_tp,
                 'cbm_vbm': self.cbm_vbm,
                 'mobility': self.mobility,
                 'seebeck': self.seebeck,
                 'elastic_scats': self.elastic_scats,
                 'inelastic_scats': self.inelastic_scats,
                 'dopings': self.dopings,
                 'temperatures': self.temperatures,
                 'material_params': self.material_params,
                 'performance_params': self.performance_params,
                 'model_params': self.model_params,
                 'all_types': self.all_types,
                 'Efrequency0': self.Efrequency0,
                 }
        for tp in ['p', 'n']:
            for mu in out_d['mobility'][tp]:
                for c in out_d['mobility'][tp][mu]:
                    for T in out_d['mobility'][tp][mu][c]:
                        out_d['mobility'][tp][mu][c][T] = \
                            list(out_d['mobility'][tp][mu][c][T])
            for c in out_d['seebeck'][tp]:
                for T in out_d['seebeck'][tp][c]:
                    out_d['seebeck'][tp][c][T] = list(
                        out_d['seebeck'][tp][c][T])
            for key in out_d['cbm_vbm'][tp]:
                if isinstance(out_d['cbm_vbm'][tp][key], np.ndarray):
                    out_d['cbm_vbm'][tp][key] = list(out_d['cbm_vbm'][tp][key])
        return out_d


    def to_file(self, path=None, dir_name='run_data', fname='amsetrun',
                force_write=True):
        """
        Serializes everything calculated into a json file. Readable by the
        Amset.from_file() method for post-processing (e.g. plotting).

        Args:
            path (str): the full path to the folder where .json file is saved
            dir_name (str): the folder where .json file is saved
            fname (str): the json file where data is saved; no .json needed!
            force_write (bool): whether to overwrite the previous file if it
                exists. If set to False, a new file with _n suffix is created
                where n is 1, 2, 3, ....

        Returns (None):
        """
        path = os.path.join(path or self.calc_dir, dir_name)
        if not os.path.exists(path):
            os.makedirs(name=path)
        if not force_write:
            n = 1
            fname0 = fname
            while os.path.exists(os.path.join(path, '{}.json'.format(fname))):
                warnings.warn('The file, {} exists. Amset outputs will be '
                              'written in {}'.format(fname,
                                                     fname0 + '_' + str(n)))
                fname = fname0 + '_' + str(n)
                n += 1
        dumpfn(self.as_dict(), os.path.join(path, '{}.json'.format(fname)))


    @staticmethod
    def from_file(path=None, dir_name="run_data", filename="amsetrun.json"):
        """
        Load an Amset instance from a json file written by the Amset.to_file()
        method. This way, for example, the class attributes such as .mobility
        can be directly accessed or the plot() method can be called.

        Args:
            path (str): path to the folder containing the saved json file.
            dir_name (str): the name of the folder containing the save json
                file (ignored if path is already set).
            filename (str): the name of the json file used to save Amset
                via the Amset.to_file() method.

        Returns (instantiated Amset class): some of the most important (not all)
            attributes will be populated.
        """
        # TODO: add compression (.gz at the end of filename), had some issues implementing it
        # TODO: make this better, maybe organize these class attributes a bit?
        if not path:
            path = os.path.join(os.getcwd(), dir_name)
        d = loadfn(os.path.join(path, filename))
        amset = Amset(calc_dir=path,
                      material_params=d['material_params'],
                      model_params=d['model_params'],
                      dopings=d['dopings'],
                      temperatures=d['temperatures'])
        amset.kgrid0 = d['kgrid0']
        amset.egrid0 = d['egrid0']
        amset.kgrid_tp = d['kgrid_tp']
        amset.cbm_vbm = d['cbm_vbm']
        amset.mobility = d['mobility']
        amset.seebeck = d['seebeck']
        amset.elastic_scats = d['elastic_scats']
        amset.inelastic_scats = d['inelastic_scats']
        amset.dopings = [float(dope) for dope in d['dopings']]
        amset.temperatures = [float(T) for T in d['temperatures']]
        amset.material_params = d['material_params']
        amset.performance_params = d['performance_params']
        amset.model_params = d['model_params']
        amset.all_types = list(set([get_tp(c) for c in amset.dopings]))
        amset.Efrequency0 = d['Efrequency0']
        return amset

    def to_json(self, kgrid=True, trimmed=False, max_ndata=None, n0=0,
                valleys=True, path=None, dir_name="run_data"):
        """
        Writes the kgrid and egird to json files

        Args:
            kgrid (bool): whether to also write kgrid to kgrid.json
            trimmed (bool): if trimmed some properties (dict keys) will be
                removed to save space
            max_ndata (int): the maximum index from the CBM/VBM written to file
            n0 (int): the initial list index of a property written to file

        Returns: egrid.json and (optional) kgrid.json file(s)
        """
        path = os.path.join(path or self.calc_dir, dir_name)
        if not os.path.exists(path):
            os.makedirs(name=path)

        if not max_ndata:
            max_ndata = int(self.gl)
        egrid = deepcopy(self.egrid)
        if trimmed:
            nmax = int(min([max_ndata + 1, min([len(egrid["n"]["energy"]),
                                                len(egrid["p"]["energy"])])]))
            for tp in ["n", "p"]:
                for key in egrid[tp]:
                    if key in ['size', 'J_th', 'relaxation time constant',
                               'conductivity', 'seebeck', 'TE_power_factor']:
                        continue
                    try:
                        for c in self.dopings:
                            for T in self.temperatures:
                                if tp == "n":
                                    egrid[tp][key][c][T] = \
                                        self.egrid[tp][key][c][T][n0:n0 + nmax]
                                else:
                                    egrid[tp][key][c][T] = \
                                        self.egrid[tp][key][c][T][::-1][
                                        n0:n0 + nmax]
                    except:
                        try:
                            if tp == "n":
                                egrid[tp][key] = self.egrid[tp][key][
                                                 n0:n0 + nmax]
                            else:
                                egrid[tp][key] = self.egrid[tp][key][::-1][
                                                 n0:n0 + nmax]
                        except:
                            if key not in ['mobility']:
                                self.logger.warning('in to_json: cutting {} '
                                                    'in egrid failed!'.format(
                                    key))

        with open(os.path.join(path, "egrid.json"), 'w') as fp:
            json.dump(egrid, fp, sort_keys=True, indent=4, ensure_ascii=False,
                      cls=MontyEncoder)

        # self.kgrid trimming
        if kgrid:
            kgrid = deepcopy(self.kgrid)
            if trimmed:
                nmax = min([max_ndata + 1, min([len(kgrid["n"]["kpoints"][0]),
                                                len(kgrid["p"]["kpoints"][
                                                        0])])])
                for tp in ["n", "p"]:
                    for key in kgrid[tp]:
                        if key in ["size"]:
                            continue
                        try:
                            for c in self.dopings:
                                for T in self.temperatures:
                                    if tp == "n":
                                        kgrid[tp][key][c][T] = [
                                            self.kgrid[tp][key][c][T][b][
                                            n0:n0 + nmax]
                                            for b in range(
                                                self.cbm_vbm[tp]["included"])]
                                    else:
                                        kgrid[tp][key][c][T] = [
                                            self.kgrid[tp][key][c][T][b][::-1][
                                            n0:n0 + nmax]
                                            for b in range(
                                                self.cbm_vbm[tp]["included"])]
                        except:
                            try:
                                if tp == "n":
                                    kgrid[tp][key] = [
                                        self.kgrid[tp][key][b][n0:n0 + nmax]
                                        for b in
                                        range(self.cbm_vbm[tp]["included"])]
                                else:
                                    kgrid[tp][key] = [
                                        self.kgrid[tp][key][b][::-1][
                                        n0:n0 + nmax]
                                        for b in
                                        range(self.cbm_vbm[tp]["included"])]
                            except:
                                if key not in ['mobility']:
                                    self.logger.warning(
                                        'in to_json: cutting {} '
                                        'in kgrid failed!'.format(key))

            with open(os.path.join(path, "kgrid.json"), 'w') as fp:
                json.dump(kgrid, fp, sort_keys=True, indent=4,
                          ensure_ascii=False, cls=MontyEncoder)
        if valleys:
            with open(os.path.join(path, "valleys.json"), 'w') as fp:
                json.dump(self.valleys, fp,
                          sort_keys=True, indent=4,
                          ensure_ascii=False, cls=MontyEncoder)


    def to_csv(self, path=None, dir_name="run_data", csv_filename='amset_results.csv'):
        """
        Writes the calculated transport properties to a csv file. These
        properties are overall mobility and those values calculated assuming
        only one scattering mechanism is limiting the mobility. Seebeck
        coefficient is also reported all at any given combination of carrier
        concentration, c, or temperature, T.

        Args:
            path (str): full path to the folder where the .csv file is saved
            dir_name (str): folder where .csv is saved; ignored if path is set
            csv_filename (str): the name of the .csv file

        Returns (None):
        """
        import csv
        path = os.path.join(path or self.calc_dir, dir_name)
        if not os.path.exists(path):
            os.makedirs(name=path)
        with open(os.path.join(path, csv_filename), 'w') as csvfile:
            fieldnames = ['type', 'c(cm-3)', 'T(K)', 'overall', 'average'] + \
                         self.elastic_scats + self.inelastic_scats + ['Seebeck (uV/K)']
            writer = csv.DictWriter(csvfile, fieldnames=fieldnames)
            writer.writeheader()
            for c in self.dopings:
                tp = get_tp(c)
                for T in self.temperatures:
                    row = {'type': tp, 'c(cm-3)': abs(c), 'T(K)': T}
                    for p in ['overall', 'average'] + self.elastic_scats + self.inelastic_scats:
                        row[p] = sum(self.mobility[tp][p][c][T])/3
                    row['Seebeck (uV/K)'] = sum(self.seebeck[tp][c][T])/3
                    writer.writerow(row)

    def plot(self, **kwargs):
        """
        Plots the given k_plots and e_plots properties.

        See docstring for amset.plotting.get_amset_plots for kewyword arguments.

        """
        get_amset_plots(amset=self, **kwargs)


    def find_fermi_k(self, tolerance=0.001, num_bands = None):
        """
        **method used only by "k"-integration method.**

        Args:
            tolerance:
            num_bands:

        Returns:

        """
        num_bands = num_bands or self.num_bands
        closest_energy = {c: {T: None for T in self.temperatures} for c in self.dopings}
        self.f0_array = {c: {T: {tp: list(range(num_bands[tp])) \
                                 for tp in ['n', 'p']} \
                             for T in self.temperatures} \
                         for c in self.dopings}
        for c in self.dopings:
            tp = get_tp(c)
            tol = tolerance * abs(c)
            for T in self.temperatures:
                step = 0.1
                range_of_energies = np.arange(self.cbm_vbm[tp]['energy'] - 2,
                                              self.cbm_vbm[tp]['energy'] + 2.1,
                                              step)
                diff = 1000.0 * abs(c)
                while(diff > tol):
                    # try a number for fermi level
                    diffs = {}
                    for e_f in range_of_energies:
                        # calculate distribution in both conduction and valence bands
                        f_con = 1 / (np.exp((self.energy_array['n'] - e_f) / (k_B * T)) + 1)
                        f_val = 1 / (np.exp((self.energy_array['p'] - e_f) / (k_B * T)) + 1)
                        # density of states in k space is V/8pi^3 per spin, but total states per real volume per k volume is 2/8pi^3
                        dens_of_states = 1 / (4*np.pi**3)
                        # see if it is close to concentration
                        n_concentration = self.integrate_over_states(f_con * dens_of_states, 'n')[0]
                        p_concentration = self.integrate_over_states((1 - f_val) * dens_of_states, 'p')[0]
                        diffs[e_f] = abs((p_concentration - n_concentration) - c)
                    # compare all the numbers and zoom in on the closest
                    closest_energy[c][T] = min(diffs, key=diffs.get)
                    range_of_energies = np.arange(closest_energy[c][T] - step, closest_energy[c][T] + step, step / 10)
                    step /= 10
                    diff = diffs[closest_energy[c][T]]
                # find the calculated concentrations (dopings) of each type at the determined fermi level
                e_f = closest_energy[c][T]
                for j, tp in enumerate(['n', 'p']):
                    for ib in list(range(num_bands[tp])):
                        self.f0_array[c][T][tp][ib] = 1 / (np.exp((self.energy_array[tp][ib][:,:,:,0] - e_f) / (k_B * T)) + 1)
                    self.calc_doping[c][T][tp] = self.integrate_over_states(j - np.array(self.f0_array[c][T][tp]), tp)
        return closest_energy


    def get_scalar_output(self, vec, dir):
        """
        **method used only by "k"-integration method.**

        As the name suggests, it returns a scalar off a vector for plotting.

        Args:
            vec (3x1 array or list): the input vector.
            dir (str): the direction; options are "x", "y", "z" and "avg"

        Returns (float):
        """
        if dir == 'x':
            return vec[0]
        if dir == 'y':
            return vec[1]
        if dir == 'z':
            return vec[2]
        if dir == 'avg':
            return sum(vec) / 3


    def calc_v_vec(self, tp):
        """
        **method used only by "k"-integration method.**

        Args:
            tp:

        Returns:

        """
        v_vec_all_bands = []
        v_norm_all_bands = []
        for ib in range(self.num_bands[tp]):
            v_norm_k_ordered = (v_vec_k_ordered[:,0]**2 + v_vec_k_ordered[:,1]**2 + v_vec_k_ordered[:,2]**2)**0.5
            v_vec_all_bands.append(self.grid_from_ordered_list(v_vec_k_ordered, tp, none_missing=True))
            v_norm_all_bands.append(self.grid_from_ordered_list(v_norm_k_ordered, tp, none_missing=True, scalar=True))
        return np.array(v_vec_all_bands), np.array(v_norm_all_bands)


    def array_from_kgrid(self, prop_name, tp, c=None, T=None, denom=False, none_missing=False, fill=None):
        """
        **method used only by "k"-integration method.**

        turns a kgrid property into a list of grid arrays of that property for k integration

        Args:
            prop_name:
            tp:
            c:
            T:
            denom:
            none_missing:
            fill:

        Returns:

        """
        if c:
            return np.array([self.grid_from_energy_list(self.kgrid[tp][prop_name][c][T][ib], tp, ib, denom=denom, none_missing=none_missing, fill=fill) for ib in range(self.num_bands[tp])])
        else:
            return np.array([self.grid_from_energy_list(self.kgrid[tp][prop_name][ib], tp, ib, denom=denom, none_missing=none_missing, fill=fill) for ib in range(self.num_bands[tp])])


    def grid_from_energy_list(self, props, tp, ib, denom=False, none_missing=False, fill=None):
        """
        **method used only by "k"-integration method.**

        Args:
            props: a list that is sorted by energy and missing removed points
            tp:
            ib:
            denom:
            none_missing:
            fill:

        Returns:

        """
        if not fill:
            if not denom:
                fill = 0
            if denom:
                fill = 1
        adjusted_props = list(props)
        # step 0 is reverse second sort
        adjusted_props = np.array(adjusted_props)[self.pos_idx_2[tp][ib]]
        adjusted_props = [adjusted_props[i] for i in range(adjusted_props.shape[0])]

        # reverse what has been done: step 1 is add new points back
        if not none_missing:
            insert_list = False
            if type(adjusted_props[0]) == np.ndarray or type(adjusted_props[0]) == list:
                if len(adjusted_props[0]) == 3:
                    insert_list = True
            for ik in self.rm_idx_list[tp][ib]:
                adjusted_props.insert(ik, fill) if not insert_list else adjusted_props.insert(ik, [fill,fill,fill])

        # step 2 is reorder based on first sort
        adjusted_props = np.array(adjusted_props)[self.pos_idx[tp]]
        # then call grid_from_ordered_list
        return self.grid_from_ordered_list(adjusted_props, tp, denom=denom, none_missing=True)


    def grid_from_ordered_list(self, props, tp, denom=False, none_missing=False, scalar=False):
        """
        **method used only by "k"-integration method.**

        Args:
            props:
            tp:
            denom:
            none_missing:
            scalar:

        Returns:  a grid of the (x,y,z) k points in the proper grid
        """
        N = list(self.kgrid_array[tp].shape)
        if scalar:
            N[-1] = 1
        grid = np.zeros(N)
        adjusted_props = list(props)

        # put zeros back into spots of missing indexes
        # self.rm_idx_list format: [tp][ib][ik]
        if not none_missing:
            for ib in range(self.num_bands[tp]):
                for ik in self.rm_idx_list[tp][ib]:
                    if not denom:
                        adjusted_props.insert(ik, 0)
                    if denom:
                        adjusted_props.insert(ik, 1)

        for i in range(N[0]):
            for j in range(N[1]):
                for k in range(N[2]):
                    grid[i,j,k] = adjusted_props[i*N[1]*N[2] + j*N[2] + k]
        return grid


    def integrate_over_states(self, integrand_grid, tp='all'):
        """
        **method used only by "k"-integration method.**

        Args:
            integrand_grid: list or array of array grids
            tp:

        Returns:

        """
        integrand_grid = np.array(integrand_grid)
        if type(integrand_grid[0][0,0,0]) == list or type(integrand_grid[0][0,0,0]) == np.ndarray:
            result = np.zeros(3)
        else:
            result = 0
        num_bands = integrand_grid.shape[0]
        for ib in range(num_bands):
            result += self.integrate_over_k(integrand_grid[ib], tp)
        return result


    def calculate_transport_properties_with_k(self, test_anisotropic, important_points):
        """
        **method used only by "k"-integration method.**

        Calculates transport properties for isotropic materials with integration
        over the k-points rather than energy

        Args:
            test_anisotropic:
            important_points:

        Returns:

        """
        # calculate mobility by averaging velocity per electric field strength
        mu_num = {tp: {el_mech: {c: {T: [0, 0, 0] for T in self.temperatures} for c in self.dopings} for el_mech in self.elastic_scats} for tp in ["n", "p"]}
        valley_transport = {tp: {el_mech: {c: {T: np.array([0., 0., 0.]) for T in self.temperatures} for c in
                  self.dopings} for el_mech in self.transport_labels} for tp in ["n", "p"]}

        for c in self.dopings:
            for T in self.temperatures:
                for j, tp in enumerate(["n", "p"]):
                    E_array = self.array_from_kgrid('energy', tp)
                    if not self.count_mobility[self.ibrun][tp]:
                        continue
                    N = self.kgrid_array[tp].shape

                    # get quantities that are independent of mechanism
                    num_k = [len(self.kgrid[tp]["energy"][ib]) for ib in range(self.num_bands[tp])]
                    df0dk = self.array_from_kgrid('df0dk', tp, c, T)
                    v = self.array_from_kgrid('velocity', tp)
                    f0_removed = self.array_from_kgrid('f0', tp, c, T)
                    f0_all = 1 / (np.exp((self.energy_array[tp] - self.fermi_level[c][T]) / (k_B * T)) + 1)

                    np.set_printoptions(precision=3)

                    # TODO: the anisotropic case is not correct right now
                    if not self.bs_is_isotropic or test_anisotropic:

                        v_vec, v_norm = self.calc_v_vec(tp)

                        #TODO: get f through solving the BTE anisotropically
                        #k_hat = np.array([self.k_hat_array[tp] for ib in range(self.num_bands[tp])])
                        k_hat_cartesian = np.array([self.k_hat_array_cartesian[tp] for ib in range(self.num_bands[tp])])
                        g = self.array_from_kgrid("g", tp, c, T)
                        # x is the cosine of the angle between the force and k, or negative the cosine of the angle
                        # between the electric fields and k
                        x = -k_hat_cartesian
                        f_T = f0_all + x * g

                        if tp == 'n':
                            print('v')
                            print(v_vec.shape)
                            print(v_vec[0, (N[0]-1)/2, (N[1]-1)/2, :])
                            print('k_hat_cartesian')
                            print(k_hat_cartesian[0, (N[0]-1)/2, (N[1]-1)/2, :])
                            print('g')
                            print(g[0, (N[0]-1)/2, (N[1]-1)/2, :])

                            print('v*f0_all')
                            print((v_vec * f0_all)[0, (N[0]-1)/2, (N[1]-1)/2, :])
                            print('v*f_T')
                            print((v_vec * f_T)[0, (N[0] - 1) / 2, (N[1] - 1) / 2, :])
                            print('v*(f_T-f0_all)')
                            print((v_vec * k_hat_cartesian * g)[0, (N[0] - 1) / 2, (N[1] - 1) / 2, :])
                            print('v*f_T*d3k')
                            print(((v_vec * f_T)[0] * self.dv_grid['n'][:,:,:,np.newaxis])[(N[0] - 1) / 2, (N[1] - 1) / 2, :])
                            print("sum")
                            print(np.sum(((v_vec * f_T)[0] * self.dv_grid['n'][:,:,:,np.newaxis]), axis=(0,1,2)))

                        # from equation 44 in Rode, overall
                        #nu_el = self.array_from_kgrid('_all_elastic', tp, c, T, denom=True)
                        # numerator = -self.integrate_over_states(v * self.k_hat_array[tp] * (-1 / hbar) * df0dk / nu_el, tp)
                        # denominator = self.integrate_over_states(f0, tp) * hbar * default_small_E
                        numerator = self.integrate_over_states(v_vec / default_small_E * f_T, tp)
                        numerator2 = self.integrate_over_states(v_vec / default_small_E * f0_all, tp)
                        numerator3 = self.integrate_over_states(v_vec / default_small_E * (f_T - f0_all), tp)
                        numerator4 = self.integrate_over_states(v_vec / default_small_E * (x * g), tp)
                        numerator5 = self.integrate_over_states(v_norm * x * x * g, tp) / default_small_E
                        numerator6 = self.integrate_over_states(v_norm * x**2 * g, tp) / default_small_E
                        denominator = self.integrate_over_states(j + ((-1) ** j) * f_T, tp)
                        self.mobility[tp]['overall'][c][T] = numerator / denominator

                        if tp == 'n':
                            print('ANISOTROPIC numerator, numerator without g, and denominator:')
                            print(numerator)
                            print(numerator2)
                            print(numerator3)
                            print(numerator4)
                            print(numerator5)
                            print(numerator6)
                            print(denominator)

                        if tp == 'n':
                            denominator_iso = self.integrate_over_states(f0_all, tp)
                        if tp == 'p':
                            denominator_iso = self.integrate_over_states(1-f0_all, tp)
                        numerator_iso = self.integrate_over_states(g * v_norm, tp) / 3 / default_small_E

                        if tp == 'n':
                            print('v')
                            print(v[0, (N[0] - 1) / 2, (N[1] - 1) / 2, :])
                            print('g*v')
                            print((g*v)[0, (N[0] - 1) / 2, (N[1] - 1) / 2, :])
                            print('ISOTROPIC numerator and denominator:')
                            print(numerator_iso)
                            print(denominator_iso)

                        k_norm = np.sqrt(self.kgrid_array_cartesian[tp][:,:,:,0]**2 + self.kgrid_array_cartesian[tp][:,:,:,1]**2 + self.kgrid_array_cartesian[tp][:,:,:,2]**2) / (A_to_m * m_to_cm)
                        print('norm(k)')
                        print(k_norm[(N[0] - 1) / 2, (N[1] - 1) / 2, :])   # 1/cm
                        print(self._rec_lattice.volume)   # in 1/A^3
                        k_0 = (self._rec_lattice.volume)**(1./3) / (A_to_m * m_to_cm)
                        #vol = self._rec_lattice.volume / (A_to_m * m_to_cm)**3
                        print('k_0')
                        print(k_0)   # in 1/cm
                        print('test integral of e^(-r) * cos^2(theta)')
                        aa = 10 / (k_0 / 2)   # in cm
                        print(self.integrate_over_k(np.exp(-aa * k_norm) * k_hat_cartesian[0, :, :, :, 2]**2 * aa**3, tp))

                    if self.bs_is_isotropic and not test_anisotropic:
                        if tp == get_tp(c):
                            self.logger.info('calculating mobility by integrating over'
                                         ' k-grid and isotropic BS assumption...')
                            self.logger.debug('current valley is at {}'.format(important_points))
                            self.logger.debug('the denominator is:\n{}'.format(self.denominator))

                        for el_mech in self.elastic_scats:
                            nu_el = self.array_from_kgrid(el_mech, tp, c, T, denom=True)
                            # this line should have -e / hbar except that hbar is in units of eV*s so in those units e=1
                            g = -1 / hbar * df0dk / nu_el
                            valley_transport[tp][el_mech][c][T] = self.integrate_over_states(g * v, tp)
                            # from equation 45 in Rode, inelastic mechanisms
                        for inel_mech in self.inelastic_scats:
                            g = self.array_from_kgrid("g_"+inel_mech, tp, c, T)
                            valley_transport[tp][inel_mech][c][T] = self.integrate_over_states(g * v, tp)

                        # from equation 45 in Rode, overall
                        g = self.array_from_kgrid("g", tp, c, T)
                        valley_transport[tp]['overall'][c][T] = self.integrate_over_states(g * v, tp)
                        g_th = self.array_from_kgrid("g", tp, c, T)
                        valley_transport[tp]["J_th"][c][T] = self.integrate_over_states(g_th * v, tp)
                        valley_transport[tp]["seebeck"][c][T] = self.integrate_over_states(f0_all*(1-f0_all)*E_array, tp)/(k_B*T)

                    # figure out average mobility
                    faulty_overall_mobility = False
                    mu_overrall_norm = norm(valley_transport[tp]['overall'][c][T])
                    mu_average = np.array([0.0, 0.0, 0.0])
                    for transport in self.elastic_scats + self.inelastic_scats:
                        # averaging all mobility values via Matthiessen's rule
                        mu_average += 1 / (np.array(valley_transport[tp][transport][c][T]) + 1e-32)
                        if mu_overrall_norm > norm(valley_transport[tp][transport][c][T]):
                            faulty_overall_mobility = True  # because the overall mobility should be lower than all
                        valley_transport[tp]["average"][c][T] = 1 / mu_average

                    # Decide if the overall mobility make sense or it should be equal to average (e.g. when POP is off)
                    if (mu_overrall_norm == 0.0 or faulty_overall_mobility) and not test_anisotropic:
                        self.logger.warning('There may be a problem with overall '
                                        'mobility; setting it to average...')
                        valley_transport[tp]['overall'][c][T] = valley_transport[tp]["average"][c][T]

        return valley_transport



if __name__ == "__main__":

    # inputs
    mass = 0.25
    use_parabolic_bands = False
<<<<<<< HEAD

    model_params = {'bs_is_isotropic': False,
=======
    model_params = {'bs_is_isotropic': True,
>>>>>>> 75970a53
                    'elastic_scats': ['ACD', 'IMP', 'PIE'],
                    'inelastic_scats': ['POP']
                    }
    if use_parabolic_bands:
        model_params["parabolic_bands"] = [[
            [[0.0, 0.0, 0.0], [0.0, mass]],
        ]]
    performance_params = {"dE_min": 0.0001, "nE_min": 5,
                          "BTE_iters": 5,
                          "max_nbands": 1,
                          "max_normk": None,
                          "n_jobs": -1,
                          "max_nvalleys": 1,
                          "interpolation": "boltztrap1",
                          "max_Ecut": 1.0,
                          "dos_kdensity": 50
                          }
    material_params = {"epsilon_s": 12.9, "epsilon_inf": 10.9, "W_POP": 8.73, # experimental from [R]
            "C_el": 139.7, "E_D": {"n": 8.6, "p": 8.6}, "P_PIE": 0.052
            , "user_bandgap": 1.54,
            # "important_points": {'n': [[0. , 0.5, 0. ]], 'p': [[0. , 0.0, 0. ]]},
                       }
    input_dir = "../test_files/GaAs_mp-2534"
    # coeff_file = None
    coeff_file = os.path.join(input_dir, "fort.123")

    # instantiate and run AMSET:
    amset = Amset(calc_dir='.',
                  vasprun_file=os.path.join(input_dir, "vasprun.xml"),
                  material_params=material_params,
                  model_params=model_params,
                  performance_params=performance_params,
                  dopings = [-3e13],
<<<<<<< HEAD
                  # dopings = [-1e16, -1e17, -1e18, -1e19, -1e20, -1e21],
                  # temperatures = [300, 600, 900],
                  temperatures = [300],
=======
                  temperatures = [300, 600],
>>>>>>> 75970a53
                  integration='e',
                  )
    amset.run_profiled(coeff_file, kgrid_tp='very fine')

    # amset.write_input_files()
    # amset.to_csv()
    # amset.as_dict()
    # amset.to_file()
    # amset.plot(k_plots=['energy'], e_plots='all', mode='offline',
    #            carrier_types=amset.all_types)
    #
    # amset.to_json(kgrid=True, trimmed=True, max_ndata=100, n0=0)<|MERGE_RESOLUTION|>--- conflicted
+++ resolved
@@ -229,7 +229,7 @@
 
     def run_profiled(self, coeff_file=None, kgrid_tp="coarse", nfuncs=15):
         """
-        Very similar to the run method except that it is time-profiled: it 
+        Very similar to the run method except that it is time-profiled: it
             shows the total and per-call time elapsed in running each function.
 
         Args:
@@ -3528,12 +3528,7 @@
     # inputs
     mass = 0.25
     use_parabolic_bands = False
-<<<<<<< HEAD
-
-    model_params = {'bs_is_isotropic': False,
-=======
     model_params = {'bs_is_isotropic': True,
->>>>>>> 75970a53
                     'elastic_scats': ['ACD', 'IMP', 'PIE'],
                     'inelastic_scats': ['POP']
                     }
@@ -3567,13 +3562,7 @@
                   model_params=model_params,
                   performance_params=performance_params,
                   dopings = [-3e13],
-<<<<<<< HEAD
-                  # dopings = [-1e16, -1e17, -1e18, -1e19, -1e20, -1e21],
-                  # temperatures = [300, 600, 900],
-                  temperatures = [300],
-=======
                   temperatures = [300, 600],
->>>>>>> 75970a53
                   integration='e',
                   )
     amset.run_profiled(coeff_file, kgrid_tp='very fine')
