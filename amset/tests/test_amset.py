# coding: utf-8

import json
import logging
import numpy as np
import os
import shutil
import unittest
from amset.core import Amset
from copy import deepcopy

test_dir = os.path.join(os.path.dirname(__file__), '..', '..', 'test_files')

LOGLEVEL = logging.DEBUG


class AmsetTest(unittest.TestCase):
    def setUp(self):
        os.makedirs(os.path.join(test_dir, 'temp_dir'), exist_ok=True)
        self.temp_dir = os.path.join(test_dir, 'temp_dir')
        self.model_params = {'bs_is_isotropic': True,
                             'elastic_scats': ['ACD', 'IMP', 'PIE'],
                             'inelastic_scats': ['POP']}
        self.performance_params = {'dE_min': 0.0001, 'nE_min': 5, "n_jobs": 1,
                'BTE_iters': 5,'nkdos':29, 'max_nbands': 1, 'max_nvalleys': 1,
                'max_normk': 2, 'Ecut': 0.4, 'fermi_kgrid_tp': 'coarse',
                                   "dos_kdensity": 200, "interpolation": "boltztrap1"
                                   }
        self.GaAs_params = {'epsilon_s': 12.9, 'epsilon_inf': 10.9,
                'W_POP': 8.73, 'C_el': 139.7, 'E_D': {'n': 8.6, 'p': 8.6},
                'P_PIE': 0.052, 'scissor': 0.5818}
        self.GaAs_dir = os.path.join(test_dir, 'GaAs_mp-2534')
        self.InP_dir = os.path.join(test_dir, 'InP_mp-20351')
        self.InP_params = {"epsilon_s": 14.7970, "epsilon_inf": 11.558,
                            "W_POP": 9.2651, "C_el": 119.18,
                            "E_D": {"n": 5.74, "p": 1.56},
                            "P_PIE": 0.052, "user_bandgap": 1.344
                            }

    def tearDown(self):
        if os.path.exists(self.temp_dir):
            shutil.rmtree(self.temp_dir)


    def test_parabolic_bands(self):
        print('\ntesting test_parabolic_bands...')
        mass = 0.25
        c = -2e15
        temperatures = [300]
        model_params = deepcopy(self.model_params)
        model_params['parabolic_bands'] = [[[[0.0, 0.0, 0.0], [0.0, mass]]]]
        amset = Amset(calc_dir=self.temp_dir,
                      vasprun_file=os.path.join(self.GaAs_dir, 'vasprun.xml'),
                      material_params=self.GaAs_params,
                      model_params=model_params,
                      performance_params=self.performance_params,
                      dopings=[c], temperatures=temperatures, integration='k',
                      loglevel=LOGLEVEL)
        amset.run(os.path.join(self.GaAs_dir, 'fort.123'), kgrid_tp='coarse')

        # check fermi level
        # density calculation source: http://hib.iiit-bh.ac.in/Hibiscus/docs/iiit/NBDB/FP008/597_Semiconductor%20in%20Equilibrium&pn%20junction1.pdf
        # density of states source: http://web.eecs.umich.edu/~fredty/public_html/EECS320_SP12/DOS_Derivation.pdf
        for T in temperatures:
            N_c = 2 * (2 * np.pi * mass * 9.11e-31 * 1.3806e-23 * T / ((6.626e-34)**2))**1.5
            expected_fermi_level = amset.cbm_vbm['n']["energy"] - (1.3806e-23 * T * np.log(N_c / (-c * 1e6)) * 6.242e18)

            diff = abs(amset.fermi_level[c][T] - expected_fermi_level)
            avg = (amset.fermi_level[c][T] + expected_fermi_level) / 2

            # setting kgrid_tp tp fine or very fine would drive the difference
            # closer to zero; however we set a loose 6.5% for quicker testing:
            self.assertTrue(diff / avg < 0.065)

            diff = abs(np.array(amset.mobility['n']['ACD'][c][T]) - \
                       np.array(amset.mobility['n']['SPB_ACD'][c][T]))
            avg = (amset.mobility['n']['ACD'][c][T] + \
                   amset.mobility['n']['SPB_ACD'][c][T]) / 2
            self.assertTrue((diff / avg <= 0.025).all())

    def test_GaAs_isotropic_E_plus_serialize_deserialize(self):
        print('\ntesting test_GaAs_isotropic_E_plus_serialize_deserialize...')
        expected_mu = {'ACD': 459623.2946,
                       'IMP': 2932848.2466,
                       'PIE': 2142320.5897,
                       'POP': 16329.22998,
                       'average': 15570.668,
                       'overall': 15750.11293,
                       }
        expected_seebeck = -1013.54825
        performance_params = deepcopy(self.performance_params)
        performance_params['max_nvalleys'] = 1
        amset = Amset(calc_dir=self.temp_dir,
                      vasprun_file=os.path.join(self.GaAs_dir, 'vasprun.xml'),
                      material_params=self.GaAs_params,
                      model_params=self.model_params,
                      performance_params=performance_params,
                      dopings=[-2e15], temperatures=[300], integration='e',
                      loglevel=LOGLEVEL)
        amset.run(os.path.join(self.GaAs_dir, 'fort.123'), kgrid_tp='very coarse')
        kgrid = amset.kgrid

        # check general characteristics of the grid
        self.assertEqual(kgrid['n']['velocity'][0].shape[0], 78)
        mean_v = np.mean(kgrid['n']['velocity'][0], axis=0)
        self.assertLessEqual(np.std(mean_v), 50.00) # isotropic BS after removing points
        self.assertAlmostEqual(mean_v[0], 113757441.8667, places=1) # velocity

        # check mobility values
        for mu in expected_mu.keys():
            self.assertLessEqual(np.std( # test isotropic
                amset.mobility['n'][mu][-2e15][300])/np.mean(
                amset.mobility['n'][mu][-2e15][300]), 0.1)
            self.assertLessEqual(abs(amset.mobility['n'][mu][-2e15][300][0] / expected_mu[mu] - 1), 0.01)
        self.assertLess(abs(amset.seebeck['n'][-2e15][300][0]/expected_seebeck-1), 0.04)

        # just testing write to file methods:
        amset.as_dict()
        amset.to_file(dir_name='run_data')
        amset.to_csv()
        amset.to_json()

        # deserialization test:
        amset.from_file(path=os.path.join(amset.calc_dir, 'run_data'))

<<<<<<< HEAD
=======
        print('\ntesting test_GaAs_isotropic_E_... w/ boltztrap2 interpolation')
        # test boltztrap2 once & its consistency with boltztrap1 interpolations
        # the difference seem to originate from the difference in Fermi levels
        performance_params["interpolation"] = "boltztrap2"
        amset = Amset(calc_dir=self.temp_dir,
                      vasprun_file=os.path.join(self.GaAs_dir, 'vasprun.xml'),
                      material_params=self.GaAs_params,
                      model_params=self.model_params,
                      performance_params=performance_params,
                      dopings=[-2e15], temperatures=[300], integration='e',
                      loglevel=LOGLEVEL)
        amset.run(os.path.join(self.GaAs_dir, 'fort.123'), kgrid_tp='very coarse')
        kgrid = amset.kgrid

        # check general characteristics of the grid
        self.assertEqual(kgrid['n']['velocity'][0].shape[0], 78)
        mean_v = np.mean(kgrid['n']['velocity'][0], axis=0)
        self.assertLessEqual(np.std(mean_v), 50.00) # isotropic BS after removing points
        self.assertLessEqual(abs(mean_v[0]/113757441.8667-1), 0.03) # velocity

        # check mobility values
        for mu in expected_mu.keys():
            self.assertLessEqual(np.std( # test isotropic
                amset.mobility['n'][mu][-2e15][300])/np.mean(
                amset.mobility['n'][mu][-2e15][300]), 0.1)
            self.assertLessEqual(abs(amset.mobility['n'][mu][-2e15][300][0] / expected_mu[mu] - 1), 0.07)
        self.assertLess(abs(amset.seebeck['n'][-2e15][300][0]/expected_seebeck-1), 0.2)


>>>>>>> 75970a53
    def test_GaAs_anisotropic(self):
        print('\ntesting test_GaAs_anisotropic...')
        expected_mu = {'ACD': 378435.7259,
                       'IMP': 2525835.398584,
                       'PIE': 924827.3862,
                       'POP': 22861.9211,
                       'average': 20894.0549,
                       'overall': 21184.02287,
                       }
        expected_seebeck = -1026.62730
        amset = Amset(calc_dir=self.temp_dir,
                      vasprun_file=os.path.join(self.GaAs_dir, 'vasprun.xml'),
                      material_params=self.GaAs_params,
                      model_params={'bs_is_isotropic': False,
                             'elastic_scats': ['ACD', 'IMP', 'PIE'],
                             'inelastic_scats': ['POP']},
                      performance_params=self.performance_params,
                      dopings=[-2e15], temperatures=[300], integration='e',
                      loglevel=LOGLEVEL)
        amset.run(os.path.join(self.GaAs_dir, 'fort.123'), kgrid_tp='coarse')

        # check mobility values
        for mu in expected_mu.keys():
            self.assertLessEqual(np.std(  # GaAs band structure is isotropic
                amset.mobility['n'][mu][-2e15][300]), 0.08*\
                np.mean(amset.mobility['n'][mu][-2e15][300]))
            self.assertLess(abs(amset.mobility['n'][mu][-2e15][300][0] - expected_mu[mu])/expected_mu[mu], 0.06)
        self.assertLess(abs(amset.seebeck['n'][-2e15][300][0]/expected_seebeck-1), 0.06)


    def test_GaAs_isotropic_k(self):
        print('\ntesting test_GaAs_isotropic_k...')
        expected_mu = {'ACD': 1303937.379,
                       'IMP': 2414.127,
                       'PIE': 2979626.74,
                       'POP': 18309.123,
                       'average': 2127.893,
                       'overall': 2120.471
                       }
        performance_params = dict(self.performance_params)
        performance_params['fermi_kgrid_tp'] = 'very coarse'
        amset = Amset(calc_dir=self.temp_dir,
                      vasprun_file=os.path.join(self.GaAs_dir, 'vasprun.xml'),
                      material_params=self.GaAs_params,
                      model_params=self.model_params,
                      performance_params=performance_params,
                      dopings=[-3e13], temperatures=[300], integration='k',
                      loglevel=LOGLEVEL)
        amset.run(os.path.join(self.GaAs_dir, 'fort.123'), kgrid_tp='very coarse')
        mobility = amset.mobility
        self.assertAlmostEqual( # compare with normalized fermi w.r.t. the CBM
            amset.fermi_level[-3e13][300]-amset.cbm_vbm["n"]["energy"],
            -0.3429418, 3)

        # check mobility values
        for mu in expected_mu.keys():
            diff = np.std(mobility['n'][mu][-3e13][300])
            avg = np.mean(mobility['n'][mu][-3e13][300])
            self.assertLess(diff / avg, 0.005)
            self.assertLessEqual(abs(amset.mobility['n'][mu][-3e13][300][0] / expected_mu[mu] - 1), 0.01)




    def test_InP_isotropic_E(self):
        print('\ntesting test_InP_isotropic_E...')
        expected_mu = {'ACD': 495952.86374,
                       'IMP': 2066608.8522,
                       'PIE': 1344563.563591,
                       'POP': 34941.917715,
                       'average': 31384.4998,
                       'overall': 32195.345065
                       }

        amset = Amset(calc_dir=self.temp_dir,
                      vasprun_file=os.path.join(self.InP_dir, 'vasprun.xml'),
                      material_params=self.InP_params,
                      model_params=self.model_params,
                      performance_params=self.performance_params,
                      dopings=[-2e15], temperatures=[300], integration='e',
                      loglevel=LOGLEVEL)
        amset.run(os.path.join(self.InP_dir, 'fort.123'),
                  kgrid_tp='very coarse')

        # check isotropy of transport and mobility values
        for mu in expected_mu.keys():
            self.assertLessEqual(
                np.std(amset.mobility['n'][mu][-2e15][300]) / \
                np.mean(amset.mobility['n'][mu][-2e15][300]), 0.06
            )
            self.assertLessEqual(abs(amset.mobility['n'][mu][-2e15][300][0]/expected_mu[mu]-1),0.02)


    def test_defaults(self):
        print('\ntesting test_defaults...')
        cal_dir = self.temp_dir
        data_dir = os.path.join(cal_dir, "run_data")
        amset = Amset(cal_dir, material_params={'epsilon_s': 12.9})
        amset.write_input_files()
        with open(os.path.join(data_dir, "material_params.json"), "r") as fp:
            material_params = json.load(fp)
        with open(os.path.join(data_dir, "model_params.json"), "r") as fp:
            model_params = json.load(fp)
        with open(os.path.join(data_dir, "performance_params.json"), "r") as fp:
            performance_params = json.load(fp)

        self.assertEqual(material_params['epsilon_inf'], None)
        self.assertEqual(material_params['W_POP'], None)
        self.assertEqual(material_params['scissor'], 0.0)
        self.assertEqual(material_params['P_PIE'], 0.15)
        self.assertEqual(material_params['E_D'], None)
        self.assertEqual(material_params['N_dis'], 0.1)

        self.assertEqual(model_params['bs_is_isotropic'], True)
        self.assertEqual(model_params['elastic_scats'], ['IMP', 'PIE'])
        self.assertEqual(model_params['inelastic_scats'], [])

        self.assertEqual(performance_params['max_nbands'], None)
        self.assertEqual(performance_params['max_normk0'], None)
        self.assertEqual(performance_params['dE_min'], 0.0001)
        self.assertEqual(performance_params['dos_kdensity'], 5500)
        self.assertEqual(performance_params['dos_bwidth'], 0.075)


if __name__ == '__main__':
    unittest.main()<|MERGE_RESOLUTION|>--- conflicted
+++ resolved
@@ -123,38 +123,6 @@
         # deserialization test:
         amset.from_file(path=os.path.join(amset.calc_dir, 'run_data'))
 
-<<<<<<< HEAD
-=======
-        print('\ntesting test_GaAs_isotropic_E_... w/ boltztrap2 interpolation')
-        # test boltztrap2 once & its consistency with boltztrap1 interpolations
-        # the difference seem to originate from the difference in Fermi levels
-        performance_params["interpolation"] = "boltztrap2"
-        amset = Amset(calc_dir=self.temp_dir,
-                      vasprun_file=os.path.join(self.GaAs_dir, 'vasprun.xml'),
-                      material_params=self.GaAs_params,
-                      model_params=self.model_params,
-                      performance_params=performance_params,
-                      dopings=[-2e15], temperatures=[300], integration='e',
-                      loglevel=LOGLEVEL)
-        amset.run(os.path.join(self.GaAs_dir, 'fort.123'), kgrid_tp='very coarse')
-        kgrid = amset.kgrid
-
-        # check general characteristics of the grid
-        self.assertEqual(kgrid['n']['velocity'][0].shape[0], 78)
-        mean_v = np.mean(kgrid['n']['velocity'][0], axis=0)
-        self.assertLessEqual(np.std(mean_v), 50.00) # isotropic BS after removing points
-        self.assertLessEqual(abs(mean_v[0]/113757441.8667-1), 0.03) # velocity
-
-        # check mobility values
-        for mu in expected_mu.keys():
-            self.assertLessEqual(np.std( # test isotropic
-                amset.mobility['n'][mu][-2e15][300])/np.mean(
-                amset.mobility['n'][mu][-2e15][300]), 0.1)
-            self.assertLessEqual(abs(amset.mobility['n'][mu][-2e15][300][0] / expected_mu[mu] - 1), 0.07)
-        self.assertLess(abs(amset.seebeck['n'][-2e15][300][0]/expected_seebeck-1), 0.2)
-
-
->>>>>>> 75970a53
     def test_GaAs_anisotropic(self):
         print('\ntesting test_GaAs_anisotropic...')
         expected_mu = {'ACD': 378435.7259,
